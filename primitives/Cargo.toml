[package]
name = "webb-primitives"
version = "0.1.0"
authors = ["Drew Stone <drewstone329@gmail.com>"]
edition = "2018"

# See more keys and their definitions at https://doc.rust-lang.org/cargo/reference/manifest.html

[dependencies]
serde = { version = "1.0.119", optional = true, features = ["derive"] }
codec = { default-features = false, features = ["derive", "max-encoded-len"], package = "parity-scale-codec", version = "3" }
scale-info = { version = "2.1.1", default-features = false, features = ["derive"] }
<<<<<<< HEAD
frame-system = { default-features = false, git = "https://github.com/paritytech/substrate.git", branch = "polkadot-v0.9.36" }
=======
>>>>>>> b5ca20ec
frame-support = { default-features = false, git = "https://github.com/paritytech/substrate.git", branch = "polkadot-v0.9.36" }
sp-core = { default-features = false, git = "https://github.com/paritytech/substrate.git", branch = "polkadot-v0.9.36" }
sp-std = { default-features = false, git = "https://github.com/paritytech/substrate.git", branch = "polkadot-v0.9.36" }
sp-io = { default-features = false, git = "https://github.com/paritytech/substrate.git", branch = "polkadot-v0.9.36" }
sp-runtime = { default-features = false, git = "https://github.com/paritytech/substrate.git", branch = "polkadot-v0.9.36" }
sp-consensus-aura = { default-features = false, git = "https://github.com/paritytech/substrate.git", branch = "polkadot-v0.9.36" }
sp-consensus-babe = { default-features = false, git = "https://github.com/paritytech/substrate.git", branch = "polkadot-v0.9.36" }
<<<<<<< HEAD

byteorder = { version = "1", default-features = false }
num-traits = { version = "0.2.0", default-features = false }
# num-bigint = { version = "0.4", default-features = false, features = ["rand"] }
=======
>>>>>>> b5ca20ec

# Arkworks
ark-ff = { version = "^0.3.0", default-features = false }
ark-ec = { version = "^0.3.0", default-features = false }
ark-std = { version = "^0.3.0", default-features = false }
ark-relations = { version = "^0.3.0", default-features = false }
ark-serialize = { version = "^0.3.0", default-features = false, features = [ "derive" ] }
<<<<<<< HEAD
ark-bn254 = { version = "^0.3.0", default-features = false, features = [ "curve" ], optional = true }
ark-groth16 = { git = "https://github.com/arkworks-rs/groth16", rev = "765817f" }
=======
ark-bls12-381 = { version = "^0.3.0", default-features = false, features = [ "curve" ], optional = true }
ark-bn254 = { version = "^0.3.0", default-features = false, features = [ "curve" ], optional = true }
ark-groth16 = { version = "^0.3.0", default-features = false }
# ark-circom = { git = "https://github.com/gakonst/ark-circom.git", default-features = false }
>>>>>>> b5ca20ec

blake2 = { version = "0.9", default-features = false }
digest = { version = "0.9", default-features = false }

ark-crypto-primitives = { version = "^0.3.0", default-features = false }
arkworks-native-gadgets = { version = "1.2.0", default-features = false, optional = true }

ethabi = { version = "15.0.0", default-features = false }

webb-proposals = { version = "0.5.4", default-features = false, features = ["scale", "substrate", "evm"] }

[features]
default = ["std", "hashing", "verifying", "field_ops"]
std = [
	"serde",
	"codec/std",
	"frame-support/std",
	"sp-core/std",
	"sp-std/std",
	"sp-io/std",
	"sp-runtime/std",
	"sp-consensus-aura/std",
	"sp-consensus-babe/std",
	"ark-ff/std",
	"ark-ec/std",
	"ark-std/std",
	"ark-relations/std",
	"webb-proposals/std"
]
field_ops = [
<<<<<<< HEAD
=======
	"ark-bls12-381",
>>>>>>> b5ca20ec
	"ark-bn254",
]
hashing = [
	"arkworks-native-gadgets",
<<<<<<< HEAD
=======
	"ark-bls12-381",
>>>>>>> b5ca20ec
	"ark-bn254",
]
verifying = [
	"arkworks-native-gadgets",
<<<<<<< HEAD
=======
	"ark-bls12-381",
>>>>>>> b5ca20ec
	"ark-bn254",
]<|MERGE_RESOLUTION|>--- conflicted
+++ resolved
@@ -10,10 +10,6 @@
 serde = { version = "1.0.119", optional = true, features = ["derive"] }
 codec = { default-features = false, features = ["derive", "max-encoded-len"], package = "parity-scale-codec", version = "3" }
 scale-info = { version = "2.1.1", default-features = false, features = ["derive"] }
-<<<<<<< HEAD
-frame-system = { default-features = false, git = "https://github.com/paritytech/substrate.git", branch = "polkadot-v0.9.36" }
-=======
->>>>>>> b5ca20ec
 frame-support = { default-features = false, git = "https://github.com/paritytech/substrate.git", branch = "polkadot-v0.9.36" }
 sp-core = { default-features = false, git = "https://github.com/paritytech/substrate.git", branch = "polkadot-v0.9.36" }
 sp-std = { default-features = false, git = "https://github.com/paritytech/substrate.git", branch = "polkadot-v0.9.36" }
@@ -21,13 +17,6 @@
 sp-runtime = { default-features = false, git = "https://github.com/paritytech/substrate.git", branch = "polkadot-v0.9.36" }
 sp-consensus-aura = { default-features = false, git = "https://github.com/paritytech/substrate.git", branch = "polkadot-v0.9.36" }
 sp-consensus-babe = { default-features = false, git = "https://github.com/paritytech/substrate.git", branch = "polkadot-v0.9.36" }
-<<<<<<< HEAD
-
-byteorder = { version = "1", default-features = false }
-num-traits = { version = "0.2.0", default-features = false }
-# num-bigint = { version = "0.4", default-features = false, features = ["rand"] }
-=======
->>>>>>> b5ca20ec
 
 # Arkworks
 ark-ff = { version = "^0.3.0", default-features = false }
@@ -35,15 +24,10 @@
 ark-std = { version = "^0.3.0", default-features = false }
 ark-relations = { version = "^0.3.0", default-features = false }
 ark-serialize = { version = "^0.3.0", default-features = false, features = [ "derive" ] }
-<<<<<<< HEAD
-ark-bn254 = { version = "^0.3.0", default-features = false, features = [ "curve" ], optional = true }
-ark-groth16 = { git = "https://github.com/arkworks-rs/groth16", rev = "765817f" }
-=======
 ark-bls12-381 = { version = "^0.3.0", default-features = false, features = [ "curve" ], optional = true }
 ark-bn254 = { version = "^0.3.0", default-features = false, features = [ "curve" ], optional = true }
 ark-groth16 = { version = "^0.3.0", default-features = false }
 # ark-circom = { git = "https://github.com/gakonst/ark-circom.git", default-features = false }
->>>>>>> b5ca20ec
 
 blake2 = { version = "0.9", default-features = false }
 digest = { version = "0.9", default-features = false }
@@ -74,25 +58,16 @@
 	"webb-proposals/std"
 ]
 field_ops = [
-<<<<<<< HEAD
-=======
 	"ark-bls12-381",
->>>>>>> b5ca20ec
 	"ark-bn254",
 ]
 hashing = [
 	"arkworks-native-gadgets",
-<<<<<<< HEAD
-=======
 	"ark-bls12-381",
->>>>>>> b5ca20ec
 	"ark-bn254",
 ]
 verifying = [
 	"arkworks-native-gadgets",
-<<<<<<< HEAD
-=======
 	"ark-bls12-381",
->>>>>>> b5ca20ec
 	"ark-bn254",
 ]