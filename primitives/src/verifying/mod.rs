--- conflicted
+++ resolved
@@ -1,13 +1,5 @@
 pub mod arkworks;
 pub use arkworks::*;
 
-<<<<<<< HEAD
-pub mod circom;
-pub use circom::*;
-
-pub mod ethereum_circom;
-pub use ethereum_circom::*;
-=======
 // pub mod circom;
-// pub use circom::*;
->>>>>>> b5ca20ec
+// pub use circom::*;