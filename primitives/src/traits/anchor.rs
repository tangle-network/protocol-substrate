//! All the traits exposed to be used in other custom pallets
use frame_support::dispatch;
use sp_std::vec::Vec;

pub trait AnchorConfig {
	type BlockNumber;
	type AccountId;
	type Balance;
	type CurrencyId;
	type ChainId;
	type TreeId;
	type Element;
}

/// Anchor trait definition to be used in other pallets
pub trait AnchorInterface<C: AnchorConfig> {
	// Creates a new anchor
	fn create(
<<<<<<< HEAD
		creator: C::AccountId,
=======
		creator: AccountId,
		deposit_size: Balance,
>>>>>>> 01e16279
		depth: u8,
		max_edges: u32,
		asset: C::CurrencyId,
	) -> Result<C::TreeId, dispatch::DispatchError>;
	/// Deposit into the anchor
	fn deposit(account: C::AccountId, id: C::TreeId, leaf: C::Element) -> Result<(), dispatch::DispatchError>;
	/// Withdraw from the anchor
	fn withdraw(
		id: C::TreeId,
		proof_bytes: &[u8],
		chain_id: C::ChainId,
		roots: Vec<C::Element>,
		nullifier_hash: C::Element,
		recipient: C::AccountId,
		relayer: C::AccountId,
		fee: C::Balance,
		refund: C::Balance,
	) -> Result<(), dispatch::DispatchError>;
	/// Add an edge to this anchor
	fn add_edge(
		id: C::TreeId,
		src_chain_id: C::ChainId,
		root: C::Element,
		height: C::BlockNumber,
	) -> Result<(), dispatch::DispatchError>;
	/// Update an edge for this anchor
	fn update_edge(
		id: C::TreeId,
		src_chain_id: C::ChainId,
		root: C::Element,
		height: C::BlockNumber,
	) -> Result<(), dispatch::DispatchError>;
}

/// Anchor trait for inspecting tree state
pub trait AnchorInspector<C: AnchorConfig> {
	/// Gets the merkle root for a tree or returns `TreeDoesntExist`
	fn get_neighbor_roots(id: C::TreeId) -> Result<Vec<C::Element>, dispatch::DispatchError>;
	/// Checks if a merkle root is in a tree's cached history or returns
	/// `TreeDoesntExist
	fn is_known_neighbor_root(
		id: C::TreeId,
		src_chain_id: C::ChainId,
		target: C::Element,
	) -> Result<bool, dispatch::DispatchError>;

	// let is_known = Self::is_known_neighbor_root(id, src_chain_id, target)?;
	// ensure!(is_known, Error::<T, I>::InvalidNeighborWithdrawRoot);
	// Ok(())
	fn ensure_known_neighbor_root(
		id: C::TreeId,
		src_chain_id: C::ChainId,
		target: C::Element,
	) -> Result<(), dispatch::DispatchError>;
	/// Check if this anchor has this edge
	fn has_edge(id: C::TreeId, src_chain_id: C::ChainId) -> bool;
}<|MERGE_RESOLUTION|>--- conflicted
+++ resolved
@@ -16,12 +16,8 @@
 pub trait AnchorInterface<C: AnchorConfig> {
 	// Creates a new anchor
 	fn create(
-<<<<<<< HEAD
 		creator: C::AccountId,
-=======
-		creator: AccountId,
-		deposit_size: Balance,
->>>>>>> 01e16279
+		deposit_size: C::Balance,
 		depth: u8,
 		max_edges: u32,
 		asset: C::CurrencyId,
