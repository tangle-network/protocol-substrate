[package]
authors = ["Webb Technologies Inc."]
build = "build.rs"
description = "A fresh FRAME-based Substrate node, ready for hacking."
edition = "2018"
homepage = "https://substrate.dev"
license = "Unlicense"
name = "darkwebb-node"
repository = "https://github.com/substrate-developer-hub/substrate-darkwebb-node/"
version = "1.0.0"

[[bin]]
name = "darkwebb-node"

[package.metadata.docs.rs]
targets = ["x86_64-unknown-linux-gnu"]

[build-dependencies]
substrate-build-script-utils = "3.0.0"

[dependencies]
futures = { version = "0.3.1", features = ["compat"] }
log = "0.4.8"
codec = { package = "parity-scale-codec", version = "2.3.0" }
structopt = "0.3.3"
serde = { version = "1.0.101", features = ["derive"] }
hex-literal = "0.2.1"
async-trait = "0.1.42"

pallet-mt = { path = "../pallets/mt", version = "1.0.0" }
pallet-mt-rpc = { path = "../pallets/mt/rpc", version = "0.1.0" }
pallet-mt-rpc-runtime-api = { path = "../pallets/mt/rpc/runtime-api" }
pallet-parachain-staking = { path = "../pallets/parachain-staking", version = "1.0.0" }
darkwebb-primitives = { path = "../primitives" }
common = { path = "../common" }

# Parachain runtimes
darkwebb-runtime = { path = "../runtime", version = "0.1.0" }
shell-runtime = { git = "https://github.com/paritytech/cumulus", branch = "master" }

# Substrate dependencies
frame-benchmarking = { git = 'https://github.com/paritytech/substrate', branch = "master" }
frame-benchmarking-cli = { git = 'https://github.com/paritytech/substrate', branch = "master" }
sp-runtime = { git = "https://github.com/paritytech/substrate", default-features = false, branch = "master" }
sp-io = { git = "https://github.com/paritytech/substrate", branch = "master" }
sp-core = { git = "https://github.com/paritytech/substrate", branch = "master" }
sp-inherents = { git = "https://github.com/paritytech/substrate", branch = "master" }
sp-consensus = { git = "https://github.com/paritytech/substrate", branch = "master" }
sp-session = { git = "https://github.com/paritytech/substrate", branch = "master" }
sc-consensus = { git = "https://github.com/paritytech/substrate", branch = "master" }
sc-cli = { git = "https://github.com/paritytech/substrate", branch = "master" }
sc-client-api = { git = "https://github.com/paritytech/substrate", branch = "master" }
sc-executor = { git = "https://github.com/paritytech/substrate", branch = "master" }
sc-service = { git = "https://github.com/paritytech/substrate", branch = "master" }
sc-telemetry = { git = "https://github.com/paritytech/substrate", branch = "master" }
sc-transaction-pool = { git = "https://github.com/paritytech/substrate", branch = "master" }
sp-transaction-pool = { git = "https://github.com/paritytech/substrate", branch = "master" }
sc-network = { git = "https://github.com/paritytech/substrate", branch = "master" }
sc-basic-authorship = { git = "https://github.com/paritytech/substrate", branch = "master" }
sp-timestamp = { git = "https://github.com/paritytech/substrate", branch = "master" }
sp-blockchain = { git = "https://github.com/paritytech/substrate", branch = "master" }
sp-block-builder = { git = "https://github.com/paritytech/substrate", branch = "master" }
sp-keystore = { git = "https://github.com/paritytech/substrate", branch = "master" }
sc-chain-spec = { git = "https://github.com/paritytech/substrate", branch = "master" }
sc-rpc = { git = "https://github.com/paritytech/substrate", branch = "master" }
sc-tracing = { git = "https://github.com/paritytech/substrate", branch = "master" }
sp-offchain = { git = "https://github.com/paritytech/substrate", branch = "master" }
sp-api = { git = "https://github.com/paritytech/substrate", branch = "master" }
sp-consensus-aura = { git = "https://github.com/paritytech/substrate", branch = "master" }
substrate-prometheus-endpoint = { git = "https://github.com/paritytech/substrate", branch = "master" }

# RPC related dependencies
jsonrpc-core = "18.0.0"
sc-transaction-pool-api = { git = "https://github.com/paritytech/substrate", branch = "master" }
frame-rpc-system = { package = "substrate-frame-rpc-system", git = "https://github.com/paritytech/substrate", branch = "master" }
pallet-transaction-payment-rpc = { git = "https://github.com/paritytech/substrate", branch = "master" }

# Cumulus dependencies
cumulus-client-cli = { git = "https://github.com/paritytech/cumulus", branch = "master" }
cumulus-client-collator = { git = "https://github.com/paritytech/cumulus", branch = "master" }
cumulus-client-consensus-aura = { git = "https://github.com/paritytech/cumulus", branch = "master" }
cumulus-client-consensus-common = { git = "https://github.com/paritytech/cumulus", branch = "master" }
cumulus-client-network = { git = "https://github.com/paritytech/cumulus", branch = "master" }
cumulus-client-service = { git = "https://github.com/paritytech/cumulus", branch = "master" }
cumulus-primitives-core = { git = "https://github.com/paritytech/cumulus", branch = "master" }
cumulus-primitives-parachain-inherent = { git = "https://github.com/paritytech/cumulus", branch = "master" }
cumulus-client-consensus-relay-chain = { git = "https://github.com/paritytech/cumulus", branch = "master" }

# Polkadot dependencies
polkadot-cli = { git = "https://github.com/paritytech/polkadot", branch = "master" }
polkadot-parachain = { git = "https://github.com/paritytech/polkadot", branch = "master" }
polkadot-primitives = { git = "https://github.com/paritytech/polkadot", branch = "master" }
polkadot-service = { git = "https://github.com/paritytech/polkadot", branch = "master" }
polkadot-test-service = { git = "https://github.com/paritytech/polkadot", branch = "master" }

<<<<<<< HEAD
arkworks-gadgets  = { version = "0.4.5", default-features = false }
arkworks-circuits = { version = "0.4.5", default-features = false }
arkworks-utils    = { version = "0.4.5", default-features = false, features = ["default_poseidon"] }
=======
arkworks-gadgets  = { version = "0.4.6", default-features = false }
arkworks-circuits = { version = "0.4.6", default-features = false }
arkworks-utils    = { version = "0.4.6", default-features = false, features = ["default_poseidon"] }
>>>>>>> 8e421fe8

ark-std = { version = "^0.3.0" }
ark-serialize = { version = "^0.3.0" }
ark-bn254 = { version = "^0.3.0", default-features = false, features = [ "curve" ] }
ark-bls12-381 = { version = "^0.3.0", default-features = false, features = [ "curve" ] }

[features]
default = []
runtime-benchmarks = [
  "polkadot-service/runtime-benchmarks",
  "darkwebb-runtime/runtime-benchmarks",
]<|MERGE_RESOLUTION|>--- conflicted
+++ resolved
@@ -93,15 +93,9 @@
 polkadot-service = { git = "https://github.com/paritytech/polkadot", branch = "master" }
 polkadot-test-service = { git = "https://github.com/paritytech/polkadot", branch = "master" }
 
-<<<<<<< HEAD
-arkworks-gadgets  = { version = "0.4.5", default-features = false }
-arkworks-circuits = { version = "0.4.5", default-features = false }
-arkworks-utils    = { version = "0.4.5", default-features = false, features = ["default_poseidon"] }
-=======
 arkworks-gadgets  = { version = "0.4.6", default-features = false }
 arkworks-circuits = { version = "0.4.6", default-features = false }
 arkworks-utils    = { version = "0.4.6", default-features = false, features = ["default_poseidon"] }
->>>>>>> 8e421fe8
 
 ark-std = { version = "^0.3.0" }
 ark-serialize = { version = "^0.3.0" }
