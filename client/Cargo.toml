[package]
edition = "2021"
name = "webb-client"
version = "0.1.0"

# See more keys and their definitions at https://doc.rust-lang.org/cargo/reference/manifest.html

[dependencies]
codec = { package = "parity-scale-codec", version = "3", default-features = false, features = ["derive", "full", "bit-vec"] }
frame-support = { default-features = false, git = "https://github.com/paritytech/substrate.git", branch = "polkadot-v0.9.39" }
frame-system = { default-features = false, git = "https://github.com/paritytech/substrate.git", branch = "polkadot-v0.9.39" }
subxt = { version = "0.25.0" }

[dev-dependencies]
hex = "0.4"
scale-info = { version = "2.1.1", default-features = false, features = ["derive"] }
serde = { version = "1.0.119" }
sp-core = { default-features = false, git = "https://github.com/paritytech/substrate.git", branch = "polkadot-v0.9.39" }
sp-keyring = { default-features = false, version = "7.0.0" }
sp-runtime = { default-features = false, git = "https://github.com/paritytech/substrate.git", branch = "polkadot-v0.9.39" }
tokio = { version = "1.17.0", features = ["full"] }

# arkworks related deps
ark-bls12-381 = { version = "^0.3.0", default-features = false, features = ["curve"] }
ark-bn254 = { version = "^0.3.0", default-features = false, features = ["curve"] }
ark-circom = { git = "https://github.com/gakonst/ark-circom", branch = "master", default-features = false, features = ["circom-2"] }
ark-crypto-primitives = { version = "^0.3.0", features = ["r1cs"], default-features = false }
ark-ec = { version = "^0.3.0", default-features = false }
ark-ff = { version = "^0.3.0", default-features = false }
ark-groth16 = { git = "https://github.com/arkworks-rs/groth16", rev = "765817f", features = ["parallel"] }
ark-relations = { version = "^0.3.0", default-features = false }
ark-serialize = { version = "^0.3.0", default-features = false, features = ["derive"] }
ark-std = { version = "^0.3.0", default-features = false }
arkworks-setups = { version = "1.2.1", features = ["r1cs"], default-features = false }
<<<<<<< HEAD
frame-benchmarking = { default-features = false, git = "https://github.com/paritytech/substrate.git", branch = "polkadot-v0.9.39" }
num-bigint = { version = "0.4", default-features = false, features = ["rand"] }
orml-currencies = { git = "https://github.com/open-web3-stack/open-runtime-module-library.git", branch = "polkadot-v0.9.39", default-features = false }
orml-tokens = { git = "https://github.com/open-web3-stack/open-runtime-module-library.git", branch = "polkadot-v0.9.39", default-features = false }
pallet-balances = { default-features = false, git = "https://github.com/paritytech/substrate.git", branch = "polkadot-v0.9.39" }
rand = "0.8.4"
sp-io = { default-features = false, git = "https://github.com/paritytech/substrate.git", branch = "polkadot-v0.9.39" }
=======
num-bigint = { version = "0.4", default-features = false, features = ["rand"] }
>>>>>>> b98fb708
# For ark-circom
cfg-if = "1.0"
color-eyre = "0.6.1"
num-traits = "0.2.11"
once_cell = "1.14.0"
serde_json = "1.0.48"
thiserror = "1.0.0"
wasmer = { version = "2.3.0", default-features = false }


# Webb deps
arkworks-native-gadgets = { version = "1.2.0", default-features = false }
webb-primitives = { path = "../primitives", features = ["hashing", "verifying", "field_ops"] }

[features]
default = ["std", "wasmer/sys-default"]
<<<<<<< HEAD
runtime-benchmarks = [
  "frame-system/runtime-benchmarks",
  "frame-support/runtime-benchmarks",
]
std = [
  "frame-support/std",
  "frame-system/std",
  "frame-benchmarking/std",
=======
std = [
    "frame-support/std",
    "frame-system/std",
>>>>>>> b98fb708
]
wasm = ["wasmer/js", "wasmer/std"]<|MERGE_RESOLUTION|>--- conflicted
+++ resolved
@@ -32,7 +32,6 @@
 ark-serialize = { version = "^0.3.0", default-features = false, features = ["derive"] }
 ark-std = { version = "^0.3.0", default-features = false }
 arkworks-setups = { version = "1.2.1", features = ["r1cs"], default-features = false }
-<<<<<<< HEAD
 frame-benchmarking = { default-features = false, git = "https://github.com/paritytech/substrate.git", branch = "polkadot-v0.9.39" }
 num-bigint = { version = "0.4", default-features = false, features = ["rand"] }
 orml-currencies = { git = "https://github.com/open-web3-stack/open-runtime-module-library.git", branch = "polkadot-v0.9.39", default-features = false }
@@ -40,9 +39,11 @@
 pallet-balances = { default-features = false, git = "https://github.com/paritytech/substrate.git", branch = "polkadot-v0.9.39" }
 rand = "0.8.4"
 sp-io = { default-features = false, git = "https://github.com/paritytech/substrate.git", branch = "polkadot-v0.9.39" }
-=======
+pallet-balances = { default-features = false, git = "https://github.com/paritytech/substrate.git", branch = "polkadot-v0.9.39" }
+orml-tokens = { git = "https://github.com/open-web3-stack/open-runtime-module-library.git", branch = "polkadot-v0.9.39", default-features = false }
+orml-currencies = { git = "https://github.com/open-web3-stack/open-runtime-module-library.git", branch = "polkadot-v0.9.39", default-features = false }
+arkworks-setups = { version = "1.2.1", features = ["r1cs"], default-features = false }
 num-bigint = { version = "0.4", default-features = false, features = ["rand"] }
->>>>>>> b98fb708
 # For ark-circom
 cfg-if = "1.0"
 color-eyre = "0.6.1"
@@ -59,19 +60,13 @@
 
 [features]
 default = ["std", "wasmer/sys-default"]
-<<<<<<< HEAD
-runtime-benchmarks = [
-  "frame-system/runtime-benchmarks",
-  "frame-support/runtime-benchmarks",
+std = [
+    "frame-support/std",
+    "frame-system/std",
 ]
 std = [
   "frame-support/std",
   "frame-system/std",
   "frame-benchmarking/std",
-=======
-std = [
-    "frame-support/std",
-    "frame-system/std",
->>>>>>> b98fb708
 ]
 wasm = ["wasmer/js", "wasmer/std"]