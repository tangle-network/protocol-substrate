[package]
name = "webb-client"
version = "0.1.0"
edition = "2021"

# See more keys and their definitions at https://doc.rust-lang.org/cargo/reference/manifest.html

[dependencies]
<<<<<<< HEAD
async-std = { version = "1.9.0", features = ["attributes", "tokio1"] }
=======
>>>>>>> b5ca20ec
subxt = { version = "0.25.0" }
codec = { package = "parity-scale-codec", version = "3", default-features = false, features = ["derive", "full", "bit-vec"] }

[dev-dependencies]
hex = "0.4"
serde = { version = "1.0.119" }
<<<<<<< HEAD
sp-core = { version = "7.0.0" }
sp-keyring = { version = "7.0.0" }
sp-runtime = { version = "7.0.0" }
tokio = { version = "1.17.0", features = ["full"] }
scale-info = { version = "2.1.1", default-features = false, features = ["derive"] }

# arkworks related deps
=======
sp-core = { default-features = false, git = "https://github.com/paritytech/substrate.git", branch = "polkadot-v0.9.36" }
sp-keyring = { default-features = false, version = "7.0.0" }
tokio = { version = "1.17.0", features = ["full"] }
sp-runtime = { default-features = false, git = "https://github.com/paritytech/substrate.git", branch = "polkadot-v0.9.36" }
scale-info = { version = "2.1.1", default-features = false, features = ["derive"] }

# arkworks related deps
ark-bls12-381 = { version = "^0.3.0", default-features = false, features = ["curve"] }
>>>>>>> b5ca20ec
ark-bn254 = { version = "^0.3.0", default-features = false, features = ["curve"] }
ark-crypto-primitives = { version = "^0.3.0", features = ["r1cs"], default-features = false}
ark-ec = { version = "^0.3.0", default-features = false}
ark-ff = { version = "^0.3.0", default-features = false}
ark-relations = { version = "^0.3.0", default-features = false}
ark-serialize = { version = "^0.3.0", default-features = false, features = ["derive"]}
ark-std = { version = "^0.3.0", default-features = false}

# Webb deps
webb-primitives = { path = "../primitives", features = ["hashing", "verifying", "field_ops"] }
arkworks-setups = { version = "1.2.1", features = ["r1cs"], default-features = false }
arkworks-native-gadgets = { version = "1.2.0", default-features = false }<|MERGE_RESOLUTION|>--- conflicted
+++ resolved
@@ -6,25 +6,12 @@
 # See more keys and their definitions at https://doc.rust-lang.org/cargo/reference/manifest.html
 
 [dependencies]
-<<<<<<< HEAD
-async-std = { version = "1.9.0", features = ["attributes", "tokio1"] }
-=======
->>>>>>> b5ca20ec
 subxt = { version = "0.25.0" }
 codec = { package = "parity-scale-codec", version = "3", default-features = false, features = ["derive", "full", "bit-vec"] }
 
 [dev-dependencies]
 hex = "0.4"
 serde = { version = "1.0.119" }
-<<<<<<< HEAD
-sp-core = { version = "7.0.0" }
-sp-keyring = { version = "7.0.0" }
-sp-runtime = { version = "7.0.0" }
-tokio = { version = "1.17.0", features = ["full"] }
-scale-info = { version = "2.1.1", default-features = false, features = ["derive"] }
-
-# arkworks related deps
-=======
 sp-core = { default-features = false, git = "https://github.com/paritytech/substrate.git", branch = "polkadot-v0.9.36" }
 sp-keyring = { default-features = false, version = "7.0.0" }
 tokio = { version = "1.17.0", features = ["full"] }
@@ -33,7 +20,6 @@
 
 # arkworks related deps
 ark-bls12-381 = { version = "^0.3.0", default-features = false, features = ["curve"] }
->>>>>>> b5ca20ec
 ark-bn254 = { version = "^0.3.0", default-features = false, features = ["curve"] }
 ark-crypto-primitives = { version = "^0.3.0", features = ["r1cs"], default-features = false}
 ark-ec = { version = "^0.3.0", default-features = false}
