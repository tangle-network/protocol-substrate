--- conflicted
+++ resolved
@@ -529,11 +529,7 @@
 	let period = webb_runtime::BlockHashCount::get()
 		.checked_next_power_of_two()
 		.map(|c| c / 2)
-<<<<<<< HEAD
-		.unwrap_or(2) as u64;
-=======
 		.unwrap_or(2);
->>>>>>> b5ca20ec
 	let tip = 0;
 	let extra: webb_runtime::SignedExtra = (
 		frame_system::CheckNonZeroSender::<webb_runtime::Runtime>::new(),
