--- conflicted
+++ resolved
@@ -1513,12 +1513,9 @@
 			list_benchmark!(list, extra, pallet_hasher, BN254CircomPoseidon3x5Hasher);
 			list_benchmark!(list, extra, pallet_mt, MerkleTree);
 			list_benchmark!(list, extra, pallet_anchor, Anchor);
-<<<<<<< HEAD
+			list_benchmark!(list, extra, pallet_mixer, Mixer);
 			list_benchmark!(list, extra, pallet_verifier, AnchorVerifier);
 			list_benchmark!(list, extra, pallet_verifier, MixerVerifier);
-=======
-			list_benchmark!(list, extra, pallet_mixer, Mixer);
->>>>>>> 93741232
 
 			let storage_info = AllPalletsWithSystem::storage_info();
 
@@ -1555,12 +1552,9 @@
 			add_benchmark!(params, batches, pallet_hasher, BN254CircomPoseidon3x5Hasher);
 			add_benchmark!(params, batches, pallet_mt, MerkleTree);
 			add_benchmark!(params, batches, pallet_anchor, Anchor);
-<<<<<<< HEAD
+			add_benchmark!(params, batches, pallet_mixer, Mixer);
 			add_benchmark!(params, batches, pallet_verifier, AnchorVerifier);
 			add_benchmark!(params, batches, pallet_verifier, MixerVerifier);
-=======
-			add_benchmark!(params, batches, pallet_mixer, Mixer);
->>>>>>> 93741232
 
 			if batches.is_empty() { return Err("Benchmark not found for this pallet.".into()) }
 			Ok(batches)
