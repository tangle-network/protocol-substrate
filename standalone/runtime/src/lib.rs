#![allow(clippy::from_over_into, non_snake_case)]
#![cfg_attr(not(feature = "std"), no_std)]
#![recursion_limit = "256"]

// Make the WASM binary available.
#[cfg(feature = "std")]
include!(concat!(env!("OUT_DIR"), "/wasm_binary.rs"));

pub mod constants;

use constants::{constants::*, currency::*, time::*};
pub use webb_primitives::{types::runtime::Moment, *};
pub mod impls;
mod voter_bags;
use frame_election_provider_support::{onchain, ExtendedBalance, SequentialPhragmen, VoteWeight};
use frame_support::{
	traits::{AsEnsureOriginWithArg, Contains, EitherOfDiverse, EqualPrivilegeOnly},
	weights::{constants::RocksDbWeight, ConstantMultiplier},
};
use frame_system::EnsureSigned;
use impls::{Author, CreditToBlockAuthor};
use orml_traits::currency::MutationHooks;
use pallet_grandpa::{
	fg_primitives, AuthorityId as GrandpaId, AuthorityList as GrandpaAuthorityList,
};
use pallet_im_online::sr25519::AuthorityId as ImOnlineId;
use pallet_linkable_tree::types::EdgeMetadata;
use pallet_session::historical as pallet_session_historical;
pub use pallet_transaction_payment::{CurrencyAdapter, Multiplier, TargetedFeeAdjustment};
use pallet_transaction_payment::{FeeDetails, RuntimeDispatchInfo};
use sp_api::impl_runtime_apis;
use sp_authority_discovery::AuthorityId as AuthorityDiscoveryId;
use sp_core::{crypto::KeyTypeId, OpaqueMetadata};
use sp_runtime::{
	create_runtime_str,
	curve::PiecewiseLinear,
	generic,
	generic::Era,
	impl_opaque_keys,
	traits::{
		self, AccountIdConversion, BlakeTwo256, Block as BlockT, Bounded, Convert, ConvertInto,
		NumberFor, OpaqueKeys, SaturatedConversion, StaticLookup,
	},
	transaction_validity::{TransactionPriority, TransactionSource, TransactionValidity},
	AccountId32, ApplyExtrinsicResult, FixedPointNumber, FixedU128, Perbill, Percent, Permill,
	Perquintill,
};
use sp_std::{
	convert::{TryFrom, TryInto},
	marker,
	prelude::*,
};
use static_assertions::const_assert;

#[cfg(feature = "std")]
use sp_version::NativeVersion;
use sp_version::RuntimeVersion;

#[cfg(any(feature = "std", test))]
pub use frame_system::Call as SystemCall;
#[cfg(any(feature = "std", test))]
pub use pallet_balances::Call as BalancesCall;
#[cfg(any(feature = "std", test))]
pub use pallet_staking::StakerStatus;
#[cfg(any(feature = "std", test))]
pub use sp_runtime::BuildStorage;

use pallet_election_provider_multi_phase::SolutionAccuracyOf;

use codec::{Decode, Encode, MaxEncodedLen};
use frame_support::{
	construct_runtime,
	dispatch::DispatchClass,
	pallet_prelude::Get,
	parameter_types,
	traits::{
		ConstU128, ConstU16, ConstU32, Currency, Everything, Imbalance, InstanceFilter,
		KeyOwnerProofSystem, LockIdentifier, OnUnbalanced, U128CurrencyToVote,
	},
	weights::{
		constants::{BlockExecutionWeight, WEIGHT_REF_TIME_PER_SECOND},
		IdentityFee, Weight,
	},
	PalletId, RuntimeDebug,
};
use frame_system::EnsureRoot;

use frame_support::traits::Nothing;
use orml_currencies::{BasicCurrencyAdapter, NativeCurrencyOf};
pub use webb_primitives::runtime::Element;
use webb_primitives::{
	field_ops::arkworks::ArkworksIntoFieldBn254,
	hashing::{ethereum::Keccak256HasherBn254, ArkworksPoseidonHasherBn254},
	linkable_tree::LinkableTreeInspector,
	signing::SignatureVerifier,
	verifying::ArkworksVerifierBn254,
	Amount, ChainId, LeafIndex,
};

impl_opaque_keys! {
	pub struct SessionKeys {
		pub grandpa: Grandpa,
		pub babe: Babe,
		pub im_online: ImOnline,
		pub authority_discovery: AuthorityDiscovery,
	}
}

/// Wasm binary unwrapped. If built with `SKIP_WASM_BUILD`, the function panics.
#[cfg(feature = "std")]
pub fn wasm_binary_unwrap() -> &'static [u8] {
	WASM_BINARY.expect(
		"Development wasm binary is not available. This means the client is built with \
		 `SKIP_WASM_BUILD` flag and it is only usable for production chains. Please rebuild with \
		 the flag disabled.",
	)
}

#[sp_version::runtime_version]
pub const VERSION: RuntimeVersion = RuntimeVersion {
	spec_name: create_runtime_str!("webb"),
	impl_name: create_runtime_str!("webb"),
	authoring_version: 1,
	spec_version: 3,
	impl_version: 0,
	apis: RUNTIME_API_VERSIONS,
	transaction_version: 1,
	state_version: 1,
};

/// The BABE epoch configuration at genesis.
pub const BABE_GENESIS_EPOCH_CONFIG: sp_consensus_babe::BabeEpochConfiguration =
	sp_consensus_babe::BabeEpochConfiguration {
		c: PRIMARY_PROBABILITY,
		allowed_slots: sp_consensus_babe::AllowedSlots::PrimaryAndSecondaryPlainSlots,
	};

/// The version information used to identify this runtime when compiled
/// natively.
#[cfg(feature = "std")]
pub fn native_version() -> NativeVersion {
	NativeVersion { runtime_version: VERSION, can_author_with: Default::default() }
}

type NegativeImbalance = <Balances as Currency<AccountId>>::NegativeImbalance;

pub struct DealWithFees;
impl OnUnbalanced<NegativeImbalance> for DealWithFees {
	fn on_unbalanceds<B>(mut fees_then_tips: impl Iterator<Item = NegativeImbalance>) {
		if let Some(fees) = fees_then_tips.next() {
			// for fees, 80% to treasury, 20% to author
			let mut split = fees.ration(80, 20);
			if let Some(tips) = fees_then_tips.next() {
				// for tips, if any, 80% to treasury, 20% to author (though this can be
				// anything)
				tips.ration_merge_into(80, 20, &mut split);
			}
			Treasury::on_unbalanced(split.0);
			Author::on_unbalanced(split.1);
		}
	}
}

parameter_types! {
	pub const BlockHashCount: BlockNumber = 2400;
	pub const Version: RuntimeVersion = VERSION;
	/// We allow for 2 seconds of compute with a 6 second average block time.
	pub BlockWeights: frame_system::limits::BlockWeights =
		frame_system::limits::BlockWeights::with_sensible_defaults(
			Weight::from_parts(2u64 * WEIGHT_REF_TIME_PER_SECOND, u64::MAX),
			NORMAL_DISPATCH_RATIO,
		);
	pub BlockLength: frame_system::limits::BlockLength = frame_system::limits::BlockLength
		::max_with_normal_ratio(5 * 1024 * 1024, NORMAL_DISPATCH_RATIO);
	pub const SS58Prefix: u16 = 42;
}

impl frame_system::Config for Runtime {
	type AccountData = pallet_balances::AccountData<Balance>;
	type AccountId = AccountId;
	type BaseCallFilter = Everything;
	type BlockHashCount = BlockHashCount;
	type BlockLength = BlockLength;
	type BlockNumber = BlockNumber;
	type BlockWeights = BlockWeights;
	type RuntimeCall = RuntimeCall;
	type DbWeight = RocksDbWeight;
	type RuntimeEvent = RuntimeEvent;
	type Hash = Hash;
	type Hashing = BlakeTwo256;
	type Header = generic::Header<BlockNumber, BlakeTwo256>;
	type Index = Index;
	type Lookup = Indices;
	type MaxConsumers = frame_support::traits::ConstU32<16>;
	type OnKilledAccount = ();
	type OnNewAccount = ();
	type OnSetCode = ();
	type RuntimeOrigin = RuntimeOrigin;
	type PalletInfo = PalletInfo;
	type SS58Prefix = SS58Prefix;
	type SystemWeightInfo = frame_system::weights::SubstrateWeight<Runtime>;
	type Version = Version;
}

parameter_types! {
	pub const MinimumPeriod: u64 = SLOT_DURATION / 2;
}

impl pallet_timestamp::Config for Runtime {
	type MinimumPeriod = MinimumPeriod;
	type Moment = Moment;
	type OnTimestampSet = Babe;
	type WeightInfo = pallet_timestamp::weights::SubstrateWeight<Runtime>;
}

parameter_types! {
	pub const UncleGenerations: u32 = 0;
}

impl pallet_authorship::Config for Runtime {
	type EventHandler = (Staking, ImOnline);
	type FilterUncle = ();
	type FindAuthor = pallet_session::FindAccountFromAuthorIndex<Self, Babe>;
	type UncleGenerations = UncleGenerations;
}

parameter_types! {
	pub const ExistentialDeposit: Balance = EXISTENTIAL_DEPOSIT;
	pub const MaxLocks: u32 = 50;
	pub const MaxReserves: u32 = 50;
}

impl pallet_balances::Config for Runtime {
	type AccountStore = System;
	/// The type for recording an account's balance.
	type Balance = Balance;
	type DustRemoval = ();
	/// The ubiquitous  RuntimeEvent type.
	type RuntimeEvent = RuntimeEvent;
	type ExistentialDeposit = ExistentialDeposit;
	type MaxLocks = MaxLocks;
	type MaxReserves = MaxReserves;
	type ReserveIdentifier = [u8; 8];
	type WeightInfo = pallet_balances::weights::SubstrateWeight<Runtime>;
}

parameter_types! {
	pub const TransactionByteFee: Balance = 10 * MILLICENTS;
	pub const OperationalFeeMultiplier: u8 = 5;
	pub const TargetBlockFullness: Perquintill = Perquintill::from_percent(25);
	pub AdjustmentVariable: Multiplier = Multiplier::saturating_from_rational(1, 100_000);
	pub MinimumMultiplier: Multiplier = Multiplier::saturating_from_rational(1, 1_000_000_000u128);
	pub MaximumMultiplier: Multiplier = Bounded::max_value();
}

impl pallet_transaction_payment::Config for Runtime {
	type RuntimeEvent = RuntimeEvent;
	type OnChargeTransaction = CurrencyAdapter<Balances, DealWithFees>;
	type OperationalFeeMultiplier = OperationalFeeMultiplier;
	type WeightToFee = IdentityFee<Balance>;
	type LengthToFee = ConstantMultiplier<Balance, TransactionByteFee>;
	type FeeMultiplierUpdate = TargetedFeeAdjustment<
		Self,
		TargetBlockFullness,
		AdjustmentVariable,
		MinimumMultiplier,
		MaximumMultiplier,
	>;
}

impl pallet_asset_tx_payment::Config for Runtime {
	type RuntimeEvent = RuntimeEvent;
	type Fungibles = Assets;
	type OnChargeAssetTransaction = pallet_asset_tx_payment::FungiblesAdapter<
		pallet_assets::BalanceToAssetBalance<Balances, Runtime, ConvertInto>,
		CreditToBlockAuthor,
	>;
}

parameter_types! {
	// NOTE: Currently it is not possible to change the epoch duration after the chain has started.
	//       Attempting to do so will brick block production.
	pub const EpochDuration: u64 = EPOCH_DURATION_IN_SLOTS;
	pub const ExpectedBlockTime: Moment = MILLISECS_PER_BLOCK;
	pub const ReportLongevity: u64 =
		BondingDuration::get() as u64 * SessionsPerEra::get() as u64 * EpochDuration::get();
}

parameter_types! {
	pub const PreimageMaxSize: u32 = 4096 * 1024;
<<<<<<< HEAD
	pub const PreimageBaseDeposit: Balance = 1 * DOLLARS;
	// One cent: $10,000 / MB
	pub const PreimageByteDeposit: Balance = 1 * CENTS;
}

impl pallet_preimage::Config for Runtime {
	type WeightInfo = pallet_preimage::weights::SubstrateWeight<Runtime>;
	type RuntimeEvent = RuntimeEvent;
	type Currency = Balances;
	type ManagerOrigin = EnsureRoot<AccountId>;
	type BaseDeposit = PreimageBaseDeposit;
	type ByteDeposit = PreimageByteDeposit;
}

parameter_types! {
	pub MaximumSchedulerWeight: Weight = Perbill::from_percent(80) *
		RuntimeBlockWeights::get().max_block;
}

impl pallet_scheduler::Config for Runtime {
	type RuntimeEvent = RuntimeEvent;
=======
	pub const PreimageBaseDeposit: Balance = DOLLARS;
	// One cent: $10,000 / MB
	pub const PreimageByteDeposit: Balance = CENTS;
}

impl pallet_preimage::Config for Runtime {
	type WeightInfo = pallet_preimage::weights::SubstrateWeight<Runtime>;
	type RuntimeEvent = RuntimeEvent;
	type Currency = Balances;
	type ManagerOrigin = EnsureRoot<AccountId>;
	type BaseDeposit = PreimageBaseDeposit;
	type ByteDeposit = PreimageByteDeposit;
}

parameter_types! {
	pub MaximumSchedulerWeight: Weight = Perbill::from_percent(80) *
		BlockWeights::get().max_block;
}

impl pallet_scheduler::Config for Runtime {
	type RuntimeEvent = RuntimeEvent;
>>>>>>> b5ca20ec
	type RuntimeOrigin = RuntimeOrigin;
	type PalletsOrigin = OriginCaller;
	type RuntimeCall = RuntimeCall;
	type MaximumWeight = MaximumSchedulerWeight;
	type ScheduleOrigin = EnsureRoot<AccountId>;
	type MaxScheduledPerBlock = ConstU32<512>;
	type WeightInfo = pallet_scheduler::weights::SubstrateWeight<Runtime>;
	type OriginPrivilegeCmp = EqualPrivilegeOnly;
	type Preimages = Preimage;
}

impl pallet_babe::Config for Runtime {
	type DisabledValidators = Session;
	type EpochChangeTrigger = pallet_babe::ExternalTrigger;
	type EpochDuration = EpochDuration;
	type ExpectedBlockTime = ExpectedBlockTime;
	type HandleEquivocation =
		pallet_babe::EquivocationHandler<Self::KeyOwnerIdentification, Offences, ReportLongevity>;
	type KeyOwnerIdentification = <Self::KeyOwnerProofSystem as KeyOwnerProofSystem<(
		KeyTypeId,
		pallet_babe::AuthorityId,
	)>>::IdentificationTuple;
	type KeyOwnerProof = <Self::KeyOwnerProofSystem as KeyOwnerProofSystem<(
		KeyTypeId,
		pallet_babe::AuthorityId,
	)>>::Proof;
	type KeyOwnerProofSystem = Historical;
	type MaxAuthorities = MaxAuthorities;
	type WeightInfo = ();
}

parameter_types! {
	pub const IndexDeposit: Balance = DOLLARS;
}

impl pallet_indices::Config for Runtime {
	type AccountIndex = AccountIndex;
	type Currency = Balances;
	type Deposit = IndexDeposit;
	type RuntimeEvent = RuntimeEvent;
	type WeightInfo = pallet_indices::weights::SubstrateWeight<Runtime>;
}

impl pallet_session::Config for Runtime {
	type RuntimeEvent = RuntimeEvent;
	type Keys = SessionKeys;
	type NextSessionRotation = Babe;
	type SessionHandler = <SessionKeys as OpaqueKeys>::KeyTypeIdProviders;
	type SessionManager = pallet_session::historical::NoteHistoricalRoot<Self, Staking>;
	type ShouldEndSession = Babe;
	type ValidatorId = <Self as frame_system::Config>::AccountId;
	type ValidatorIdOf = pallet_staking::StashOf<Self>;
	type WeightInfo = pallet_session::weights::SubstrateWeight<Runtime>;
}

impl pallet_session::historical::Config for Runtime {
	type FullIdentification = pallet_staking::Exposure<AccountId, Balance>;
	type FullIdentificationOf = pallet_staking::ExposureOf<Runtime>;
}

pallet_staking_reward_curve::build! {
	const REWARD_CURVE: PiecewiseLinear<'static> = curve!(
		min_inflation: 0_040_000,
		max_inflation: 0_050_000,
		// 60% of total issuance at a yearly inflation rate of 5%
		ideal_stake: 0_600_000,
		falloff: 0_050_000,
		max_piece_count: 40,
		test_precision: 0_005_000,
	);
}

parameter_types! {
	pub const SessionsPerEra: sp_staking::SessionIndex = 6;
	pub const BondingDuration: sp_staking::EraIndex = 24 * 28;
	pub const SlashDeferDuration: sp_staking::EraIndex = 24 * 7; // 1/4 the bonding duration.
	pub const RewardCurve: &'static PiecewiseLinear<'static> = &REWARD_CURVE;
	pub const MaxNominatorRewardedPerValidator: u32 = 256;
	pub const OffendingValidatorsThreshold: Perbill = Perbill::from_percent(17);
	pub OffchainRepeat: BlockNumber = 5;
	pub const HistoryDepth: u32 = 80;
}

pub struct StakingBenchmarkingConfig;
impl pallet_staking::BenchmarkingConfig for StakingBenchmarkingConfig {
	type MaxNominators = ConstU32<1000>;
	type MaxValidators = ConstU32<1000>;
}

impl pallet_staking::Config for Runtime {
	type MaxNominations = MaxNominations;
	type Currency = Balances;
	type CurrencyBalance = Balance;
	type UnixTime = Timestamp;
	type CurrencyToVote = U128CurrencyToVote;
	type RewardRemainder = Treasury;
	type RuntimeEvent = RuntimeEvent;
	type Slash = Treasury; // send the slashed funds to the treasury.
	type Reward = (); // rewards are minted from the void
	type SessionsPerEra = SessionsPerEra;
	type BondingDuration = BondingDuration;
	type SlashDeferDuration = SlashDeferDuration;
	/// A super-majority of the council can cancel the slash.
	type SlashCancelOrigin = EitherOfDiverse<
		EnsureRoot<AccountId>,
		pallet_collective::EnsureProportionAtLeast<AccountId, CouncilCollective, 3, 4>,
	>;
	type SessionInterface = Self;
	type EraPayout = pallet_staking::ConvertCurve<RewardCurve>;
	type NextNewSession = Session;
	type MaxNominatorRewardedPerValidator = MaxNominatorRewardedPerValidator;
	type OffendingValidatorsThreshold = OffendingValidatorsThreshold;
	type ElectionProvider = ElectionProviderMultiPhase;
	type GenesisElectionProvider = onchain::OnChainExecution<OnChainSeqPhragmen>;
	type VoterList = BagsList;
	type MaxUnlockingChunks = ConstU32<32>;
	type OnStakerSlash = NominationPools;
	type WeightInfo = pallet_staking::weights::SubstrateWeight<Runtime>;
	type BenchmarkingConfig = StakingBenchmarkingConfig;
	type TargetList = pallet_staking::UseValidatorsMap<Runtime>;
	type HistoryDepth = HistoryDepth;
}

parameter_types! {
	// phase durations. 1/4 of the last session for each.
	pub const SignedPhase: u32 = EPOCH_DURATION_IN_BLOCKS as u32 / 4;
	pub const UnsignedPhase: u32 = EPOCH_DURATION_IN_BLOCKS as u32 / 4;

	// signed config
	pub const SignedRewardBase: Balance = DOLLARS;
	pub const SignedDepositBase: Balance = DOLLARS;
	pub const SignedDepositByte: Balance = CENTS;

	pub BetterUnsignedThreshold: Perbill = Perbill::from_rational(1u32, 10_000);

	// miner configs
	pub const MultiPhaseUnsignedPriority: TransactionPriority = StakingUnsignedPriority::get() - 1u64;
	pub MinerMaxWeight: Weight = BlockWeights::get()
		.get(DispatchClass::Normal)
		.max_extrinsic.expect("Normal extrinsics have a weight limit configured; qed")
		.saturating_sub(BlockExecutionWeight::get());
	// Solution can occupy 90% of normal block size
	pub MinerMaxLength: u32 = Perbill::from_rational(9u32, 10) *
		*BlockLength::get()
		.max
		.get(DispatchClass::Normal);
}

frame_election_provider_support::generate_solution_type!(
	#[compact]
	pub struct NposSolution16::<
		VoterIndex = u32,
		TargetIndex = u16,
		Accuracy = sp_runtime::PerU16,
		MaxVoters = MaxElectingVoters,
	>(16)
);

parameter_types! {
	pub MaxNominations: u32 = <NposSolution16 as frame_election_provider_support::NposSolution>::LIMIT as u32;
	pub MaxElectingVoters: u32 = 40_000;
	pub MaxElectableTargets: u16 = 10_000;
	// OnChain values are lower.
	pub MaxOnChainElectingVoters: u32 = 5000;
	pub MaxOnChainElectableTargets: u16 = 1250;
	// The maximum winners that can be elected by the Election pallet which is equivalent to the
	// maximum active validators the staking pallet can have.
	pub MaxActiveValidators: u32 = 1000;
}

/// The numbers configured here could always be more than the the maximum limits of staking pallet
/// to ensure election snapshot will not run out of memory. For now, we set them to smaller values
/// since the staking is bounded and the weight pipeline takes hours for this single pallet.
pub struct ElectionProviderBenchmarkConfig;
impl pallet_election_provider_multi_phase::BenchmarkingConfig for ElectionProviderBenchmarkConfig {
	const VOTERS: [u32; 2] = [1000, 2000];
	const TARGETS: [u32; 2] = [500, 1000];
	const ACTIVE_VOTERS: [u32; 2] = [500, 800];
	const DESIRED_TARGETS: [u32; 2] = [200, 400];
	const SNAPSHOT_MAXIMUM_VOTERS: u32 = 1000;
	const MINER_MAXIMUM_VOTERS: u32 = 1000;
	const MAXIMUM_TARGETS: u32 = 300;
}

/// Maximum number of iterations for balancing that will be executed in the embedded OCW
/// miner of election provider multi phase.
pub const MINER_MAX_ITERATIONS: u32 = 10;

/// A source of random balance for NposSolver, which is meant to be run by the OCW election miner.
pub struct OffchainRandomBalancing;
impl Get<Option<(usize, ExtendedBalance)>> for OffchainRandomBalancing {
	fn get() -> Option<(usize, ExtendedBalance)> {
		use sp_runtime::traits::TrailingZeroInput;
		let iters = match MINER_MAX_ITERATIONS {
			0 => 0,
			max => {
				let seed = sp_io::offchain::random_seed();
				let random = <u32>::decode(&mut TrailingZeroInput::new(&seed))
					.expect("input is padded with zeroes; qed") %
					max.saturating_add(1);
				random as usize
			},
		};

		Some((iters, 0))
	}
}

pub struct OnChainSeqPhragmen;
impl onchain::Config for OnChainSeqPhragmen {
	type System = Runtime;
	type Solver = SequentialPhragmen<
		AccountId,
		pallet_election_provider_multi_phase::SolutionAccuracyOf<Runtime>,
	>;
	type DataProvider = <Runtime as pallet_election_provider_multi_phase::Config>::DataProvider;
	type WeightInfo = frame_election_provider_support::weights::SubstrateWeight<Runtime>;
	type MaxWinners = <Runtime as pallet_election_provider_multi_phase::Config>::MaxWinners;
	type VotersBound = MaxOnChainElectingVoters;
	type TargetsBound = MaxOnChainElectableTargets;
}

pub struct WebbMinerConfig;
impl pallet_election_provider_multi_phase::MinerConfig for WebbMinerConfig {
	type AccountId = AccountId;
	type MaxLength = MinerMaxLength;
	type MaxWeight = MinerMaxWeight;
	type MaxVotesPerVoter = MaxNominations;
	type Solution = NposSolution16;

	fn solution_weight(_v: u32, _t: u32, _a: u32, _d: u32) -> Weight {
		Weight::from_ref_time(0)
	}
}

impl pallet_election_provider_multi_phase::Config for Runtime {
	type RuntimeEvent = RuntimeEvent;
	type Currency = Balances;
	type EstimateCallFee = TransactionPayment;
	type SignedPhase = SignedPhase;
	type UnsignedPhase = UnsignedPhase;
	type BetterUnsignedThreshold = BetterUnsignedThreshold;
	type BetterSignedThreshold = ();
	type MinerConfig = WebbMinerConfig;
	type OffchainRepeat = OffchainRepeat;
	type MinerTxPriority = MultiPhaseUnsignedPriority;
	type SignedMaxSubmissions = ConstU32<10>;
	type SignedRewardBase = SignedRewardBase;
	type SignedDepositBase = SignedDepositBase;
	type SignedDepositByte = SignedDepositByte;
	type SignedMaxRefunds = ConstU32<3>;
	type SignedDepositWeight = ();
	type SignedMaxWeight = MinerMaxWeight;
	type SlashHandler = (); // burn slashes
	type RewardHandler = (); // nothing to do upon rewards
	type DataProvider = Staking;
	type Fallback = onchain::OnChainExecution<OnChainSeqPhragmen>;
	type GovernanceFallback = onchain::OnChainExecution<OnChainSeqPhragmen>;
	type Solver = SequentialPhragmen<AccountId, SolutionAccuracyOf<Self>, ()>;
	type ForceOrigin = EnsureRoot<AccountId>;
	type MaxElectableTargets = ConstU16<{ u16::MAX }>;
	type MaxWinners = MaxActiveValidators;
	type MaxElectingVoters = MaxElectingVoters;
	type BenchmarkingConfig = ElectionProviderBenchmarkConfig;
	type WeightInfo = pallet_election_provider_multi_phase::weights::SubstrateWeight<Self>;
}

parameter_types! {
	pub const BagThresholds: &'static [u64] = &voter_bags::THRESHOLDS;
}

impl pallet_bags_list::Config for Runtime {
	type RuntimeEvent = RuntimeEvent;
	type ScoreProvider = Staking;
	type WeightInfo = pallet_bags_list::weights::SubstrateWeight<Runtime>;
	type BagThresholds = BagThresholds;
	type Score = VoteWeight;
}

parameter_types! {
  pub const PostUnbondPoolsWindow: u32 = 4;
  pub const NominationPoolsPalletId: PalletId = PalletId(*b"py/nopls");
  pub const MaxPointsToBalance: u8 = 10;
}

pub struct BalanceToU256;
impl Convert<Balance, sp_core::U256> for BalanceToU256 {
	fn convert(balance: Balance) -> sp_core::U256 {
		sp_core::U256::from(balance)
	}
}
pub struct U256ToBalance;
impl Convert<sp_core::U256, Balance> for U256ToBalance {
	fn convert(n: sp_core::U256) -> Balance {
		n.try_into().unwrap_or(Balance::max_value())
	}
}

impl pallet_nomination_pools::Config for Runtime {
	type WeightInfo = ();
	type RuntimeEvent = RuntimeEvent;
	type Currency = Balances;
	type RewardCounter = FixedU128;
	type BalanceToU256 = BalanceToU256;
	type U256ToBalance = U256ToBalance;
	type Staking = Staking;
	type PostUnbondingPoolsWindow = PostUnbondPoolsWindow;
	type MaxMetadataLen = ConstU32<256>;
	type MaxUnbonding = ConstU32<8>;
	type PalletId = NominationPoolsPalletId;
	type MaxPointsToBalance = MaxPointsToBalance;
}

parameter_types! {
	pub const LaunchPeriod: BlockNumber = 28 * 24 * 60 * MINUTES;
	pub const VotingPeriod: BlockNumber = 28 * 24 * 60 * MINUTES;
	pub const FastTrackVotingPeriod: BlockNumber = 3 * 24 * 60 * MINUTES;
	pub const InstantAllowed: bool = true;
	pub const MinimumDeposit: Balance = 100 * DOLLARS;
	pub const EnactmentPeriod: BlockNumber = 30 * 24 * 60 * MINUTES;
	pub const CooloffPeriod: BlockNumber = 28 * 24 * 60 * MINUTES;
	pub const MaxVotes: u32 = 100;
	pub const MaxProposals: u32 = 100;
}

impl pallet_democracy::Config for Runtime {
	type BlacklistOrigin = EnsureRoot<AccountId>;
	// To cancel a proposal before it has been passed, the technical committee must
	// be unanimous or Root must agree.
	type CancelProposalOrigin = EitherOfDiverse<
		EnsureRoot<AccountId>,
		pallet_collective::EnsureProportionAtLeast<AccountId, CouncilCollective, 1, 1>,
	>;
	// To cancel a proposal which has been passed, 2/3 of the council must agree to
	// it.
	type CancellationOrigin =
		pallet_collective::EnsureProportionAtLeast<AccountId, CouncilCollective, 2, 3>;
	type CooloffPeriod = CooloffPeriod;
	type Currency = Balances;
	type EnactmentPeriod = EnactmentPeriod;
	type RuntimeEvent = RuntimeEvent;
	/// A unanimous council can have the next scheduled referendum be a straight
	/// default-carries (NTB) vote.
	type ExternalDefaultOrigin =
		pallet_collective::EnsureProportionAtLeast<AccountId, CouncilCollective, 1, 1>;
	/// A super-majority can have the next scheduled referendum be a straight
	/// majority-carries vote.
	type ExternalMajorityOrigin =
		pallet_collective::EnsureProportionAtLeast<AccountId, CouncilCollective, 3, 4>;
	/// A straight majority of the council can decide what their next motion is.
	type ExternalOrigin =
		pallet_collective::EnsureProportionAtLeast<AccountId, CouncilCollective, 1, 2>;
	/// Two thirds of the technical committee can have an
	/// ExternalMajority/ExternalDefault vote be tabled immediately and with a
	/// shorter voting/enactment period.
	type FastTrackOrigin =
		pallet_collective::EnsureProportionAtLeast<AccountId, CouncilCollective, 2, 3>;
	type FastTrackVotingPeriod = FastTrackVotingPeriod;
	type InstantAllowed = InstantAllowed;
	type InstantOrigin =
		pallet_collective::EnsureProportionAtLeast<AccountId, CouncilCollective, 1, 1>;
	type LaunchPeriod = LaunchPeriod;
	type MaxProposals = MaxProposals;
	type MaxVotes = MaxVotes;
	// Same as EnactmentPeriod
	type MinimumDeposit = MinimumDeposit;
	type PalletsOrigin = OriginCaller;
	type Scheduler = Scheduler;
	type Slash = Treasury;
	// Any single technical committee member may veto a coming council proposal,
	// however they can only do it once and it lasts only for the cool-off period.
	type VetoOrigin = pallet_collective::EnsureMember<AccountId, CouncilCollective>;
	type VoteLockingPeriod = EnactmentPeriod;
	type VotingPeriod = VotingPeriod;
	type Preimages = Preimage;
	type MaxDeposits = ConstU32<100>;
	type MaxBlacklisted = ConstU32<100>;
	type WeightInfo = pallet_democracy::weights::SubstrateWeight<Runtime>;
}

parameter_types! {
	pub const CouncilMotionDuration: BlockNumber = 5 * DAYS;
	pub const CouncilMaxProposals: u32 = 100;
	pub const CouncilMaxMembers: u32 = 100;
}

type CouncilCollective = pallet_collective::Instance1;
impl pallet_collective::Config<CouncilCollective> for Runtime {
	type RuntimeOrigin = RuntimeOrigin;
	type Proposal = RuntimeCall;
	type RuntimeEvent = RuntimeEvent;
	type MotionDuration = CouncilMotionDuration;
	type MaxProposals = CouncilMaxProposals;
	type MaxMembers = CouncilMaxMembers;
	type DefaultVote = pallet_collective::PrimeDefaultVote;
	type WeightInfo = pallet_collective::weights::SubstrateWeight<Runtime>;
}

parameter_types! {
	pub const CandidacyBond: Balance = 10 * DOLLARS;
	// 1 storage item created, key size is 32 bytes, value size is 16+16.
	pub const VotingBondBase: Balance = deposit(1, 64);
	// additional data per vote is 32 bytes (account id).
	pub const VotingBondFactor: Balance = deposit(0, 32);
	pub const TermDuration: BlockNumber = 7 * DAYS;
	pub const DesiredMembers: u32 = 13;
	pub const DesiredRunnersUp: u32 = 7;
	pub const MaxCandidates: u32 = 10;
	pub const MaxVoters: u32 = 5;
	pub const ElectionsPhragmenPalletId: LockIdentifier = *b"phrelect";
}

// Make sure that there are no more than `MaxMembers` members elected via
// elections-phragmen.
const_assert!(DesiredMembers::get() <= CouncilMaxMembers::get());

impl pallet_elections_phragmen::Config for Runtime {
	type CandidacyBond = CandidacyBond;
	type ChangeMembers = Council;
	type Currency = Balances;
	type CurrencyToVote = U128CurrencyToVote;
	type DesiredMembers = DesiredMembers;
	type DesiredRunnersUp = DesiredRunnersUp;
	type RuntimeEvent = RuntimeEvent;
	// NOTE: this implies that council's genesis members cannot be set directly and
	// must come from this module.
	type InitializeMembers = Council;
	type KickedMember = ();
	type LoserCandidate = ();
	type PalletId = ElectionsPhragmenPalletId;
	type TermDuration = TermDuration;
	type MaxCandidates = MaxCandidates;
	type MaxVoters = MaxVoters;
	type VotingBondBase = VotingBondBase;
	type VotingBondFactor = VotingBondFactor;
	type WeightInfo = pallet_elections_phragmen::weights::SubstrateWeight<Runtime>;
}

parameter_types! {
	pub const ProposalBond: Permill = Permill::from_percent(5);
	pub const ProposalBondMinimum: Balance = DOLLARS;
	pub const SpendPeriod: BlockNumber = DAYS;
	pub const Burn: Permill = Permill::from_percent(50);
	pub const TipCountdown: BlockNumber = DAYS;
	pub const TipFindersFee: Percent = Percent::from_percent(20);
	pub const TipReportDepositBase: Balance = DOLLARS;
	pub const DataDepositPerByte: Balance = CENTS;
	pub const TreasuryPalletId: PalletId = PalletId(*b"py/trsry");
	pub const MaximumReasonLength: u32 = 300;
	pub const MaxApprovals: u32 = 100;
}

impl pallet_treasury::Config for Runtime {
	type PalletId = TreasuryPalletId;
	type Currency = Balances;
	type ApproveOrigin = EitherOfDiverse<
		EnsureRoot<AccountId>,
		pallet_collective::EnsureProportionAtLeast<AccountId, CouncilCollective, 3, 5>,
	>;
	type RejectOrigin = EitherOfDiverse<
		EnsureRoot<AccountId>,
		pallet_collective::EnsureProportionMoreThan<AccountId, CouncilCollective, 1, 2>,
	>;
	type RuntimeEvent = RuntimeEvent;
	type OnSlash = ();
	type ProposalBond = ProposalBond;
	type ProposalBondMinimum = ProposalBondMinimum;
	type ProposalBondMaximum = ();
	type SpendPeriod = SpendPeriod;
	type Burn = Burn;
	type BurnDestination = ();
	type SpendOrigin = frame_support::traits::NeverEnsureOrigin<u128>;
	type SpendFunds = Bounties;
	type WeightInfo = pallet_treasury::weights::SubstrateWeight<Runtime>;
	type MaxApprovals = MaxApprovals;
}

parameter_types! {
	pub const BountyCuratorDeposit: Permill = Permill::from_percent(50);
	pub const BountyValueMinimum: Balance = 5 * DOLLARS;
	pub const BountyDepositBase: Balance = DOLLARS;
	pub const CuratorDepositMultiplier: Permill = Permill::from_percent(50);
	pub const CuratorDepositMin: Balance = DOLLARS;
	pub const CuratorDepositMax: Balance = 100 * DOLLARS;
	pub const BountyDepositPayoutDelay: BlockNumber = DAYS;
	pub const BountyUpdatePeriod: BlockNumber = 14 * DAYS;
}

impl pallet_bounties::Config for Runtime {
	type RuntimeEvent = RuntimeEvent;
	type BountyDepositBase = BountyDepositBase;
	type BountyDepositPayoutDelay = BountyDepositPayoutDelay;
	type BountyUpdatePeriod = BountyUpdatePeriod;
	type CuratorDepositMultiplier = CuratorDepositMultiplier;
	type CuratorDepositMin = CuratorDepositMin;
	type CuratorDepositMax = CuratorDepositMax;
	type BountyValueMinimum = BountyValueMinimum;
	type DataDepositPerByte = DataDepositPerByte;
	type MaximumReasonLength = MaximumReasonLength;
	type WeightInfo = pallet_bounties::weights::SubstrateWeight<Runtime>;
	type ChildBountyManager = ChildBounties;
}

parameter_types! {
	pub const ChildBountyValueMinimum: Balance = DOLLARS;
}

impl pallet_child_bounties::Config for Runtime {
	type RuntimeEvent = RuntimeEvent;
	type MaxActiveChildBountyCount = ConstU32<5>;
	type ChildBountyValueMinimum = ChildBountyValueMinimum;
	type WeightInfo = pallet_child_bounties::weights::SubstrateWeight<Runtime>;
}
parameter_types! {
	// One storage item; key size is 32; value is size 4+4+16+32 bytes = 56 bytes.
	pub const DepositBase: Balance = deposit(1, 88);
	// Additional storage item size of 32 bytes.
	pub const DepositFactor: Balance = deposit(0, 32);
	pub const MaxSignatories: u16 = 100;
}

impl pallet_multisig::Config for Runtime {
	type RuntimeCall = RuntimeCall;
	type Currency = Balances;
	type DepositBase = DepositBase;
	type DepositFactor = DepositFactor;
	type RuntimeEvent = RuntimeEvent;
	type MaxSignatories = MaxSignatories;
	type WeightInfo = pallet_multisig::weights::SubstrateWeight<Runtime>;
}

impl pallet_utility::Config for Runtime {
	type RuntimeCall = RuntimeCall;
	type RuntimeEvent = RuntimeEvent;
	type PalletsOrigin = OriginCaller;
	type WeightInfo = pallet_utility::weights::SubstrateWeight<Runtime>;
}

parameter_types! {
	// One storage item; key size 32, value size 8; .
	pub const ProxyDepositBase: Balance = deposit(1, 40);
	// Additional storage item size of 33 bytes.
	pub const ProxyDepositFactor: Balance = deposit(0, 33);
	pub const MaxProxies: u16 = 32;
	// One storage item; key size 32, value size 16
	pub const AnnouncementDepositBase: Balance = deposit(1, 48);
	pub const AnnouncementDepositFactor: Balance = deposit(0, 66);
	pub const MaxPending: u16 = 32;
}

/// The type used to represent the kinds of proxying allowed.
#[derive(
	Copy,
	Clone,
	Eq,
	PartialEq,
	Ord,
	PartialOrd,
	Encode,
	Decode,
	RuntimeDebug,
	MaxEncodedLen,
	scale_info::TypeInfo,
)]
pub enum ProxyType {
	/// Fully permissioned proxy. Can execute any call on behalf of _proxied_.
	Any,
	/// Can execute any call that does not transfer funds or assets.
	NonTransfer,
	/// Proxy with the ability to reject time-delay proxy announcements.
	CancelProxy,
	/// Assets proxy. Can execute any call from `assets`, **including asset
	/// transfers**.
	Assets,
	/// Owner proxy. Can execute calls related to asset ownership.
	AssetOwner,
	/// Asset manager. Can execute calls related to asset management.
	AssetManager,
}
impl Default for ProxyType {
	fn default() -> Self {
		Self::Any
	}
}
impl InstanceFilter<RuntimeCall> for ProxyType {
	fn filter(&self, c: &RuntimeCall) -> bool {
		match self {
			ProxyType::Any => true,
			ProxyType::NonTransfer =>
				!matches!(c, RuntimeCall::Balances { .. } | RuntimeCall::Assets { .. }),
			ProxyType::CancelProxy => matches!(
				c,
				RuntimeCall::Proxy(pallet_proxy::Call::reject_announcement { .. }) |
					RuntimeCall::Utility { .. } |
					RuntimeCall::Multisig { .. }
			),
			ProxyType::Assets => {
				matches!(
					c,
					RuntimeCall::Assets { .. } |
						RuntimeCall::Utility { .. } |
						RuntimeCall::Multisig { .. }
				)
			},
			ProxyType::AssetOwner => matches!(
				c,
				RuntimeCall::Assets(pallet_assets::Call::create { .. }) |
					RuntimeCall::Assets(pallet_assets::Call::transfer_ownership { .. }) |
					RuntimeCall::Assets(pallet_assets::Call::set_team { .. }) |
					RuntimeCall::Assets(pallet_assets::Call::set_metadata { .. }) |
					RuntimeCall::Assets(pallet_assets::Call::clear_metadata { .. }) |
					RuntimeCall::Utility { .. } |
					RuntimeCall::Multisig { .. }
			),
			ProxyType::AssetManager => matches!(
				c,
				RuntimeCall::Assets(pallet_assets::Call::mint { .. }) |
					RuntimeCall::Assets(pallet_assets::Call::burn { .. }) |
					RuntimeCall::Assets(pallet_assets::Call::freeze { .. }) |
					RuntimeCall::Assets(pallet_assets::Call::thaw { .. }) |
					RuntimeCall::Assets(pallet_assets::Call::freeze_asset { .. }) |
					RuntimeCall::Assets(pallet_assets::Call::thaw_asset { .. }) |
					RuntimeCall::Utility { .. } |
					RuntimeCall::Multisig { .. }
			),
		}
	}

	fn is_superset(&self, o: &Self) -> bool {
		match (self, o) {
			(x, y) if x == y => true,
			(ProxyType::Any, _) => true,
			(_, ProxyType::Any) => false,
			(ProxyType::Assets, ProxyType::AssetOwner) => true,
			(ProxyType::Assets, ProxyType::AssetManager) => true,
			_ => false,
		}
	}
}

impl pallet_proxy::Config for Runtime {
	type AnnouncementDepositBase = AnnouncementDepositBase;
	type AnnouncementDepositFactor = AnnouncementDepositFactor;
	type RuntimeCall = RuntimeCall;
	type CallHasher = BlakeTwo256;
	type Currency = Balances;
	type RuntimeEvent = RuntimeEvent;
	type MaxPending = MaxPending;
	type MaxProxies = MaxProxies;
	type ProxyDepositBase = ProxyDepositBase;
	type ProxyDepositFactor = ProxyDepositFactor;
	type ProxyType = ProxyType;
	type WeightInfo = pallet_proxy::weights::SubstrateWeight<Runtime>;
}

parameter_types! {
	pub const AssetDeposit: Balance = 100 * DOLLARS;
<<<<<<< HEAD
	pub const ApprovalDeposit: Balance = 1 * DOLLARS;
	pub const StringLimit: u32 = 50;
	pub const MetadataDepositBase: Balance = 10 * DOLLARS;
	pub const MetadataDepositPerByte: Balance = 1 * DOLLARS;
=======
	pub const ApprovalDeposit: Balance = DOLLARS;
	pub const StringLimit: u32 = 50;
	pub const MetadataDepositBase: Balance = 10 * DOLLARS;
	pub const MetadataDepositPerByte: Balance = DOLLARS;
>>>>>>> b5ca20ec
}

impl pallet_assets::Config for Runtime {
	type RuntimeEvent = RuntimeEvent;
	type Balance = u128;
	type AssetId = u32;
	type AssetIdParameter = codec::Compact<u32>;
	type Currency = Balances;
	type CreateOrigin = AsEnsureOriginWithArg<EnsureSigned<AccountId>>;
	type ForceOrigin = EnsureRoot<AccountId>;
	type AssetDeposit = AssetDeposit;
	type AssetAccountDeposit = ConstU128<DOLLARS>;
	type MetadataDepositBase = MetadataDepositBase;
	type MetadataDepositPerByte = MetadataDepositPerByte;
	type ApprovalDeposit = ApprovalDeposit;
	type StringLimit = StringLimit;
	type Freezer = ();
	type Extra = ();
	type WeightInfo = pallet_assets::weights::SubstrateWeight<Runtime>;
	type RemoveItemsLimit = ConstU32<1000>;
	#[cfg(feature = "runtime-benchmarks")]
	type BenchmarkHelper = ();
}

impl pallet_sudo::Config for Runtime {
	type RuntimeCall = RuntimeCall;
	type RuntimeEvent = RuntimeEvent;
}

parameter_types! {
	pub const ImOnlineUnsignedPriority: TransactionPriority = TransactionPriority::max_value();
	/// We prioritize im-online heartbeats over election solution submission.
	pub const StakingUnsignedPriority: TransactionPriority = TransactionPriority::max_value() / 2;
	pub const MaxAuthorities: u32 = 100;
	pub const MaxKeys: u32 = 10_000;
	pub const MaxPeerInHeartbeats: u32 = 10_000;
	pub const MaxPeerDataEncodingSize: u32 = 1_000;
}

impl<LocalCall> frame_system::offchain::CreateSignedTransaction<LocalCall> for Runtime
where
	RuntimeCall: From<LocalCall>,
{
	fn create_transaction<C: frame_system::offchain::AppCrypto<Self::Public, Self::Signature>>(
		call: RuntimeCall,
		public: <Signature as traits::Verify>::Signer,
		account: AccountId,
		nonce: Index,
	) -> Option<(RuntimeCall, <UncheckedExtrinsic as traits::Extrinsic>::SignaturePayload)> {
		let tip = 0;
		// take the biggest period possible.
		let period = BlockHashCount::get().checked_next_power_of_two().map(|c| c / 2).unwrap_or(2);
		let current_block = System::block_number()
			.saturated_into::<u64>()
			// The `System::block_number` is initialized with `n+1`,
			// so the actual block number is `n`.
			.saturating_sub(1);
		let era = Era::mortal(period, current_block);
		let extra = (
			frame_system::CheckNonZeroSender::<Runtime>::new(),
			frame_system::CheckSpecVersion::<Runtime>::new(),
			frame_system::CheckTxVersion::<Runtime>::new(),
			frame_system::CheckGenesis::<Runtime>::new(),
			frame_system::CheckEra::<Runtime>::from(era),
			frame_system::CheckNonce::<Runtime>::from(nonce),
			frame_system::CheckWeight::<Runtime>::new(),
			pallet_asset_tx_payment::ChargeAssetTxPayment::<Runtime>::from(tip, None),
		);
		let raw_payload = SignedPayload::new(call, extra)
			.map_err(|e| {
				log::warn!("Unable to create signed payload: {:?}", e);
			})
			.ok()?;
		let signature = raw_payload.using_encoded(|payload| C::sign(payload, public))?;
		let address = Indices::unlookup(account);
		let (call, extra, _) = raw_payload.deconstruct();
		Some((call, (address, signature, extra)))
	}
}

impl frame_system::offchain::SigningTypes for Runtime {
	type Public = <Signature as traits::Verify>::Signer;
	type Signature = Signature;
}

impl<C> frame_system::offchain::SendTransactionTypes<C> for Runtime
where
	RuntimeCall: From<C>,
{
	type Extrinsic = UncheckedExtrinsic;
	type OverarchingCall = RuntimeCall;
}

impl pallet_im_online::Config for Runtime {
	type AuthorityId = ImOnlineId;
	type RuntimeEvent = RuntimeEvent;
	type NextSessionRotation = Babe;
	type ValidatorSet = Historical;
	type ReportUnresponsiveness = Offences;
	type UnsignedPriority = ImOnlineUnsignedPriority;
	type WeightInfo = pallet_im_online::weights::SubstrateWeight<Runtime>;
	type MaxKeys = MaxKeys;
	type MaxPeerInHeartbeats = MaxPeerInHeartbeats;
	type MaxPeerDataEncodingSize = MaxPeerDataEncodingSize;
}

impl pallet_offences::Config for Runtime {
	type RuntimeEvent = RuntimeEvent;
	type IdentificationTuple = pallet_session::historical::IdentificationTuple<Self>;
	type OnOffenceHandler = Staking;
}

impl pallet_authority_discovery::Config for Runtime {
	type MaxAuthorities = MaxAuthorities;
}

impl pallet_grandpa::Config for Runtime {
	type RuntimeEvent = RuntimeEvent;
	type HandleEquivocation = pallet_grandpa::EquivocationHandler<
		Self::KeyOwnerIdentification,
		Offences,
		ReportLongevity,
	>;
	type KeyOwnerIdentification = <Self::KeyOwnerProofSystem as KeyOwnerProofSystem<(
		KeyTypeId,
		GrandpaId,
	)>>::IdentificationTuple;
	type KeyOwnerProof =
		<Self::KeyOwnerProofSystem as KeyOwnerProofSystem<(KeyTypeId, GrandpaId)>>::Proof;
	type KeyOwnerProofSystem = Historical;
	type MaxAuthorities = MaxAuthorities;
	type WeightInfo = ();
}

impl pallet_hasher::Config<pallet_hasher::Instance1> for Runtime {
	type RuntimeEvent = RuntimeEvent;
	type ForceOrigin = frame_system::EnsureRoot<AccountId>;
	type Hasher = ArkworksPoseidonHasherBn254;
	type MaxParameterLength = ConstU32<10000>;
	type WeightInfo = pallet_hasher::weights::WebbWeight<Runtime>;
}

impl pallet_randomness_collective_flip::Config for Runtime {}

parameter_types! {
	pub const TreeDeposit: u64 = 1;
	pub const LeafDepositBase: u64 = 1;
	pub const LeafDepositPerByte: u64 = 1;
	pub const Two: u64 = 2;
	pub const MaxTreeDepth: u8 = 32;
	pub const RootHistorySize: u32 = 100;
	// 21663839004416932945382355908790599225266501822907911457504978515578255421292
	pub const DefaultZeroElement: Element = Element([
		47, 229, 76, 96, 211, 172, 171, 243, 52, 58, 53, 182, 235, 161, 93, 180, 130, 27, 52,
		15, 118, 231, 65, 226, 36, 150, 133, 237, 72, 153, 175, 108,
	]);
	#[derive(Debug, scale_info::TypeInfo)]
	pub const MaxEdges: u32 = 1000;
	#[derive(Debug, scale_info::TypeInfo)]
	pub const MaxDefaultHashes: u32 = 1000;
}

impl pallet_mt::Config<pallet_mt::Instance1> for Runtime {
	type Currency = Balances;
	type DataDepositBase = LeafDepositBase;
	type DataDepositPerByte = LeafDepositPerByte;
	type DefaultZeroElement = DefaultZeroElement;
	type Element = Element;
	type RuntimeEvent = RuntimeEvent;
	type ForceOrigin = frame_system::EnsureRoot<AccountId>;
	type Hasher = HasherBn254;
	type LeafIndex = u32;
	type MaxTreeDepth = MaxTreeDepth;
	type RootHistorySize = RootHistorySize;
	type RootIndex = u32;
	type StringLimit = StringLimit;
	type MaxEdges = MaxEdges;
	type MaxDefaultHashes = MaxDefaultHashes;
	type TreeDeposit = TreeDeposit;
	type TreeId = u32;
	type Two = Two;
	type WeightInfo = pallet_mt::weights::WebbWeight<Runtime>;
}

parameter_types! {
	pub const MaxParameterLength : u32 = 1000;
}

impl pallet_verifier::Config<pallet_verifier::Instance1> for Runtime {
	type RuntimeEvent = RuntimeEvent;
	type ForceOrigin = frame_system::EnsureRoot<AccountId>;
	type Verifier = ArkworksVerifierBn254;
	type MaxParameterLength = MaxParameterLength;
	type WeightInfo = pallet_verifier::weights::WebbWeight<Runtime>;
}

impl pallet_vanchor_verifier::Config for Runtime {
	type RuntimeEvent = RuntimeEvent;
	type ForceOrigin = frame_system::EnsureRoot<AccountId>;
	type Verifier = ArkworksVerifierBn254;
	type MaxParameterLength = MaxParameterLength;
	type WeightInfo = pallet_vanchor_verifier::weights::WebbWeight<Runtime>;
}

parameter_types! {
	#[derive(Copy, Clone, Debug, PartialEq, Eq, scale_info::TypeInfo)]
	pub const MaxAssetIdInPool: u32 = 100;
}

impl pallet_asset_registry::Config for Runtime {
	type AssetId = webb_primitives::AssetId;
	type AssetNativeLocation = u32;
	type Balance = Balance;
	type RuntimeEvent = RuntimeEvent;
	type NativeAssetId = GetNativeCurrencyId;
	type MaxAssetIdInPool = MaxAssetIdInPool;
	type RegistryOrigin = frame_system::EnsureRoot<AccountId>;
	type StringLimit = RegistryStringLimit;
	type WeightInfo = ();
}

pub type ReserveIdentifier = [u8; 8];

parameter_types! {
	pub DustReceiver: AccountId = PalletId(*b"orml/dst").into_account_truncating();
}

pub struct CurrencyHooks<T>(marker::PhantomData<T>);
impl<T: orml_tokens::Config> MutationHooks<T::AccountId, T::CurrencyId, T::Balance>
	for CurrencyHooks<T>
where
	T::AccountId: From<AccountId32>,
{
	type OnDust = orml_tokens::TransferDust<T, DustReceiver>;
	type OnSlash = ();
	type PreDeposit = ();
	type PostDeposit = ();
	type PreTransfer = ();
	type PostTransfer = ();
	type OnNewTokenAccount = ();
	type OnKilledTokenAccount = ();
}

impl orml_tokens::Config for Runtime {
	type Amount = Amount;
	type Balance = Balance;
	type CurrencyId = webb_primitives::AssetId;
	type CurrencyHooks = CurrencyHooks<Self>;
	type DustRemovalWhitelist = Nothing;
	type RuntimeEvent = RuntimeEvent;
	type ExistentialDeposits = AssetRegistry;
	type WeightInfo = ();
	type MaxLocks = ConstU32<2>;
	type MaxReserves = ConstU32<2>;
	type ReserveIdentifier = ReserveIdentifier;
}

parameter_types! {
	pub const GetNativeCurrencyId: webb_primitives::AssetId = 0;
}

pub type NativeCurrency = NativeCurrencyOf<Runtime>;
pub type AdaptedBasicCurrency = BasicCurrencyAdapter<Runtime, Balances, Amount, Balance>;
impl orml_currencies::Config for Runtime {
	type MultiCurrency = Tokens;
	type NativeCurrency = AdaptedBasicCurrency;
	type GetNativeCurrencyId = GetNativeCurrencyId;
	type WeightInfo = ();
}

parameter_types! {
	pub const MixerPalletId: PalletId = PalletId(*b"py/mixer");
	pub const RegistryStringLimit: u32 = 10;
}

impl pallet_mixer::Config<pallet_mixer::Instance1> for Runtime {
	type Currency = Currencies;
	type RuntimeEvent = RuntimeEvent;
	type NativeCurrencyId = GetNativeCurrencyId;
	type PalletId = MixerPalletId;
	type Tree = MerkleTreeBn254;
	type Verifier = MixerVerifierBn254;
	type ArbitraryHasher = Keccak256HasherBn254;
	type WeightInfo = pallet_mixer::weights::WebbWeight<Runtime>;
}

parameter_types! {
	pub const AnchorPalletId: PalletId = PalletId(*b"py/anchr");
	pub const HistoryLength: u32 = 30;
	// Substrate standalone chain ID type
	pub const ChainType: [u8; 2] = [2, 0];
	pub const ChainIdentifier: ChainId = 1080;
}

impl pallet_linkable_tree::Config<pallet_linkable_tree::Instance1> for Runtime {
	type ChainId = ChainId;
	type ChainType = ChainType;
	type ChainIdentifier = ChainIdentifier;
	type RuntimeEvent = RuntimeEvent;
	type HistoryLength = HistoryLength;
	type Tree = MerkleTreeBn254;
	type WeightInfo = ();
}

parameter_types! {
	pub const VAnchorPalletId: PalletId = PalletId(*b"py/vanch");
	pub const MaxFee: Balance = Balance::MAX - 1;
	pub const MaxExtAmount: Balance = Balance::MAX - 1;
	pub const MaxCurrencyId: webb_primitives::AssetId = webb_primitives::AssetId::MAX - 1;
}

impl pallet_vanchor::Config<pallet_vanchor::Instance1> for Runtime {
	type RuntimeEvent = RuntimeEvent;
	type PalletId = VAnchorPalletId;
	type LinkableTree = LinkableTreeBn254;
	type VAnchorVerifier = VAnchorVerifier;
	type KeyStorage = KeyStorage;
	type EthereumHasher = Keccak256HasherBn254;
	type IntoField = ArkworksIntoFieldBn254;
	type Currency = Currencies;
	type MaxFee = MaxFee;
	type MaxExtAmount = MaxExtAmount;
	type MaxCurrencyId = MaxCurrencyId;
	type PostDepositHook = ();
	type ProposalNonce = u32;
	type NativeCurrencyId = GetNativeCurrencyId;
	type TokenWrapper = TokenWrapper;
	type WeightInfo = ();
}

impl pallet_vanchor_handler::Config<pallet_vanchor_handler::Instance1> for Runtime {
	type VAnchor = VAnchorBn254;
	type BridgeOrigin = pallet_signature_bridge::EnsureBridge<Runtime, SignatureBridgeInstance>;
	type RuntimeEvent = RuntimeEvent;
}

pub struct SetResourceProposalFilter;
impl Contains<RuntimeCall> for SetResourceProposalFilter {
	fn contains(c: &RuntimeCall) -> bool {
		match c {
			RuntimeCall::VAnchorHandlerBn254(method) => match method {
				pallet_vanchor_handler::Call::execute_set_resource_proposal { .. } => true,
				_ => false,
			},
			RuntimeCall::TokenWrapperHandler(_method) => false,
			_ => false,
		}
	}
}

pub struct ExecuteProposalFilter;
impl Contains<RuntimeCall> for ExecuteProposalFilter {
	fn contains(c: &RuntimeCall) -> bool {
		match c {
			RuntimeCall::VAnchorHandlerBn254(method) => match method {
				pallet_vanchor_handler::Call::execute_vanchor_create_proposal { .. } => true,
				pallet_vanchor_handler::Call::execute_vanchor_update_proposal { .. } => true,
				_ => false,
			},
			RuntimeCall::TokenWrapperHandler(method) => match method {
				pallet_token_wrapper_handler::Call::execute_add_token_to_pool_share { .. } => true,
				pallet_token_wrapper_handler::Call::execute_remove_token_from_pool_share {
					..
				} => true,
				pallet_token_wrapper_handler::Call::execute_wrapping_fee_proposal { .. } => true,
				_ => false,
			},
			_ => false,
		}
	}
}

parameter_types! {
	pub const ProposalLifetime: BlockNumber = 50;
	pub const BridgeAccountId: PalletId = PalletId(*b"dw/bridg");
	pub const MaxStringLength: u32 = 1000;
}

type SignatureBridgeInstance = pallet_signature_bridge::Instance1;
impl pallet_signature_bridge::Config<SignatureBridgeInstance> for Runtime {
	type AdminOrigin = frame_system::EnsureRoot<Self::AccountId>;
	type BridgeAccountId = BridgeAccountId;
	type ChainId = ChainId;
	type ChainIdentifier = ChainIdentifier;
	type ChainType = ChainType;
	type RuntimeEvent = RuntimeEvent;
	type Proposal = RuntimeCall;
	type ProposalLifetime = ProposalLifetime;
	type MaxStringLength = MaxStringLength;
	type ProposalNonce = u32;
	type SetResourceProposalFilter = SetResourceProposalFilter;
	type ExecuteProposalFilter = ExecuteProposalFilter;
	type MaintainerNonce = u32;
	type SignatureVerifier = SignatureVerifier;
	type WeightInfo = ();
}

parameter_types! {
	pub const TokenWrapperPalletId: PalletId = PalletId(*b"dw/tkwrp");
	pub const WrappingFeeDivider: Balance = 100;
}

impl pallet_token_wrapper::Config for Runtime {
	type AssetRegistry = AssetRegistry;
	type Currency = Currencies;
	type RuntimeEvent = RuntimeEvent;
	type PalletId = TokenWrapperPalletId;
	type TreasuryId = TreasuryPalletId;
	type ProposalNonce = u32;
	type WeightInfo = pallet_token_wrapper::weights::WebbWeight<Runtime>;
	type WrappingFeeDivider = WrappingFeeDivider;
}

impl pallet_token_wrapper_handler::Config for Runtime {
	type BridgeOrigin = pallet_signature_bridge::EnsureBridge<Runtime, SignatureBridgeInstance>;
	type RuntimeEvent = RuntimeEvent;
	type TokenWrapper = TokenWrapper;
}

parameter_types! {
	pub const FieldDeposit: u64 = 1;
	pub const BasicDeposit: u64 = 1;
	pub const MaxAdditionalFields: u32 = 5;
}

impl pallet_relayer_registry::Config for Runtime {
	type RuntimeEvent = RuntimeEvent;
	type Currency = Balances;
	type BasicDeposit = BasicDeposit;
	type FieldDeposit = FieldDeposit;
	type MaxAdditionalFields = MaxAdditionalFields;
	type ForceOrigin = frame_system::EnsureRoot<AccountId>;
	type WeightInfo = ();
}

impl pallet_key_storage::Config<pallet_key_storage::Instance1> for Runtime {
	type RuntimeEvent = RuntimeEvent;
	type MaxPubkeyLength = ConstU32<1000>;
	type MaxPubKeyOwners = ConstU32<100>;
	type WeightInfo = pallet_key_storage::weights::WebbWeight<Runtime>;
}

// Create the runtime by composing the FRAME pallets that were previously
// configured.
construct_runtime!(
	pub enum Runtime where
		Block = Block,
		NodeBlock = opaque::Block,
		UncheckedExtrinsic = UncheckedExtrinsic
	{
		// System support stuff.
		System: frame_system::{Pallet, Call, Config, Storage, Event<T>},
		RandomnessCollectiveFlip: pallet_randomness_collective_flip::{Pallet, Storage},
		Timestamp: pallet_timestamp::{Pallet, Call, Storage, Inherent},
		Babe: pallet_babe::{Pallet, Call, Storage, Config, ValidateUnsigned},

		Authorship: pallet_authorship::{Pallet, Call, Storage},
		Indices: pallet_indices::{Pallet, Call, Storage, Config<T>, Event<T>},

		Balances: pallet_balances::{Pallet, Call, Storage, Config<T>, Event<T>},
		TransactionPayment: pallet_transaction_payment::{Pallet, Storage, Event<T>},
		AssetTxPayment: pallet_asset_tx_payment::{Pallet, Storage, Event<T>},
		ElectionProviderMultiPhase: pallet_election_provider_multi_phase::{Pallet, Call, Storage, Event<T>, ValidateUnsigned},
		Staking: pallet_staking::{Pallet, Call, Config<T>, Storage, Event<T>},
		Session: pallet_session::{Pallet, Call, Storage, Event, Config<T>},
		Democracy: pallet_democracy::{Pallet, Call, Storage, Config<T>, Event<T>},
		Council: pallet_collective::<Instance1>::{Pallet, Call, Storage, Origin<T>, Event<T>, Config<T>},
		Elections: pallet_elections_phragmen::{Pallet, Call, Storage, Event<T>, Config<T>},
		Grandpa: pallet_grandpa::{Pallet, Call, Storage, Config, Event, ValidateUnsigned},
		Treasury: pallet_treasury::{Pallet, Call, Storage, Config, Event<T>},

		Utility: pallet_utility::{Pallet, Call, Event},
		Multisig: pallet_multisig::{Pallet, Call, Storage, Event<T>},
		Scheduler: pallet_scheduler::{Pallet, Call, Storage, Event<T>},
		Preimage: pallet_preimage::{Pallet, Call, Storage, Event<T>},
		Proxy: pallet_proxy::{Pallet, Call, Storage, Event<T>},

		// The main stage. To include pallet-assets-freezer and pallet-uniques.
		Assets: pallet_assets::{Pallet, Call, Storage, Event<T>},
		Sudo: pallet_sudo::{Pallet, Call, Config<T>, Storage, Event<T>},
		ImOnline: pallet_im_online::{Pallet, Call, Storage, Event<T>, ValidateUnsigned, Config<T>},
		AuthorityDiscovery: pallet_authority_discovery::{Pallet, Config},
		Offences: pallet_offences::{Pallet, Storage, Event},
		Historical: pallet_session_historical::{Pallet},
		Bounties: pallet_bounties::{Pallet, Call, Storage, Event<T>},
		ChildBounties: pallet_child_bounties::{Pallet, Call, Storage, Event<T>},
		BagsList: pallet_bags_list::{Pallet, Call, Storage, Event<T>},
		NominationPools: pallet_nomination_pools::{Pallet, Call, Storage, Event<T>},

		// Hasher pallet
		HasherBn254: pallet_hasher::<Instance1>::{Pallet, Call, Storage, Event<T>, Config<T>},

		AssetRegistry: pallet_asset_registry::{Pallet, Call, Storage, Event<T>, Config<T>},
		Currencies: orml_currencies::{Pallet, Call},
		Tokens: orml_tokens::{Pallet, Storage, Call, Event<T>, Config<T>},
		TokenWrapper: pallet_token_wrapper::{Pallet, Storage, Call, Event<T>},
		TokenWrapperHandler: pallet_token_wrapper_handler::{Pallet, Storage, Call, Event<T>},

		// Mixer Verifier
		MixerVerifierBn254: pallet_verifier::<Instance1>::{Pallet, Call, Storage, Event<T>, Config<T>},

		// VAnchor Verifier
		VAnchorVerifier: pallet_vanchor_verifier::{Pallet, Call, Storage, Event<T>, Config<T>},

		// Merkle Tree
		MerkleTreeBn254: pallet_mt::<Instance1>::{Pallet, Call, Storage, Event<T>, Config<T>},

		// Linkable Merkle Tree
		LinkableTreeBn254: pallet_linkable_tree::<Instance1>::{Pallet, Call, Storage, Event<T>},

		// Mixer
		MixerBn254: pallet_mixer::<Instance1>::{Pallet, Call, Storage, Event<T>, Config<T>},

		// VAnchor
		VAnchorBn254: pallet_vanchor::<Instance1>::{Pallet, Call, Storage, Event<T>, Config<T>},

		// VAnchor Handler
		VAnchorHandlerBn254: pallet_vanchor_handler::<Instance1>::{Pallet, Call, Storage, Event<T>},

		// Signature Bridge
		SignatureBridge: pallet_signature_bridge::<Instance1>::{Pallet, Call, Storage, Event<T>},

		// Relayer Registry
		RelayerRegistry: pallet_relayer_registry::{Pallet, Call, Storage, Event<T>},

		// Key Storage
		KeyStorage: pallet_key_storage::<Instance1>::{Pallet, Call, Storage, Event<T>},
	}
);

/// The address format for describing accounts.
pub type Address = sp_runtime::MultiAddress<AccountId, AccountIndex>;
/// Block header type as expected by this runtime.
pub type Header = generic::Header<BlockNumber, BlakeTwo256>;
/// Block type as expected by this runtime.
pub type Block = generic::Block<Header, UncheckedExtrinsic>;
/// A Block signed with a Justification
pub type SignedBlock = generic::SignedBlock<Block>;
/// BlockId type as expected by this runtime.
pub type BlockId = generic::BlockId<Block>;
/// The SignedExtension to the basic transaction logic.
///
/// When you change this, you **MUST** modify [`sign`] in
/// `bin/node/testing/src/keyring.rs`!
///
/// [`sign`]: <../../testing/src/keyring.rs.html>
pub type SignedExtra = (
	frame_system::CheckNonZeroSender<Runtime>,
	frame_system::CheckSpecVersion<Runtime>,
	frame_system::CheckTxVersion<Runtime>,
	frame_system::CheckGenesis<Runtime>,
	frame_system::CheckEra<Runtime>,
	frame_system::CheckNonce<Runtime>,
	frame_system::CheckWeight<Runtime>,
	pallet_asset_tx_payment::ChargeAssetTxPayment<Runtime>,
);
/// Unchecked extrinsic type as expected by this runtime.
pub type UncheckedExtrinsic =
	generic::UncheckedExtrinsic<Address, RuntimeCall, Signature, SignedExtra>;
/// The payload being signed in transactions.
pub type SignedPayload = generic::SignedPayload<RuntimeCall, SignedExtra>;
/// Extrinsic type that has already been checked.
pub type CheckedExtrinsic = generic::CheckedExtrinsic<AccountId, RuntimeCall, SignedExtra>;
/// Executive: handles dispatch to the various modules.
pub type Executive = frame_executive::Executive<
	Runtime,
	Block,
	frame_system::ChainContext<Runtime>,
	Runtime,
	AllPalletsWithSystem,
	OnRuntimeUpgrade,
>;

pub struct OnRuntimeUpgrade;
impl frame_support::traits::OnRuntimeUpgrade for OnRuntimeUpgrade {
	fn on_runtime_upgrade() -> Weight {
		Weight::from_ref_time(0)
	}
}

impl_runtime_apis! {
	impl sp_api::Core<Block> for Runtime {
		fn version() -> RuntimeVersion {
			VERSION
		}

		fn execute_block(block: Block) {
			Executive::execute_block(block)
		}

		fn initialize_block(header: &<Block as BlockT>::Header) {
			Executive::initialize_block(header)
		}
	}

	impl sp_api::Metadata<Block> for Runtime {
		fn metadata() -> OpaqueMetadata {
			OpaqueMetadata::new(Runtime::metadata().into())
		}
	}

	impl sp_block_builder::BlockBuilder<Block> for Runtime {
		fn apply_extrinsic(extrinsic: <Block as BlockT>::Extrinsic) -> ApplyExtrinsicResult {
			Executive::apply_extrinsic(extrinsic)
		}

		fn finalize_block() -> <Block as BlockT>::Header {
			Executive::finalize_block()
		}

		fn inherent_extrinsics(data: sp_inherents::InherentData) -> Vec<<Block as BlockT>::Extrinsic> {
			data.create_extrinsics()
		}

		fn check_inherents(
			block: Block,
			data: sp_inherents::InherentData,
		) -> sp_inherents::CheckInherentsResult {
			data.check_extrinsics(&block)
		}
	}

	impl sp_transaction_pool::runtime_api::TaggedTransactionQueue<Block> for Runtime {
		fn validate_transaction(
			source: TransactionSource,
			tx: <Block as BlockT>::Extrinsic,
			block_hash: <Block as BlockT>::Hash,
		) -> TransactionValidity {
			Executive::validate_transaction(source, tx, block_hash)
		}
	}

	impl sp_offchain::OffchainWorkerApi<Block> for Runtime {
		fn offchain_worker(header: &<Block as BlockT>::Header) {
			Executive::offchain_worker(header)
		}
	}

	impl fg_primitives::GrandpaApi<Block> for Runtime {
		fn grandpa_authorities() -> GrandpaAuthorityList {
			Grandpa::grandpa_authorities()
		}

		fn current_set_id() -> fg_primitives::SetId {
			Grandpa::current_set_id()
		}

		fn submit_report_equivocation_unsigned_extrinsic(
			equivocation_proof: fg_primitives::EquivocationProof<
				<Block as BlockT>::Hash,
				NumberFor<Block>,
			>,
			key_owner_proof: fg_primitives::OpaqueKeyOwnershipProof,
		) -> Option<()> {
			let key_owner_proof = key_owner_proof.decode()?;

			Grandpa::submit_unsigned_equivocation_report(
				equivocation_proof,
				key_owner_proof,
			)
		}

		fn generate_key_ownership_proof(
			_set_id: fg_primitives::SetId,
			authority_id: GrandpaId,
		) -> Option<fg_primitives::OpaqueKeyOwnershipProof> {
			use codec::Encode;

			Historical::prove((fg_primitives::KEY_TYPE, authority_id))
				.map(|p| p.encode())
				.map(fg_primitives::OpaqueKeyOwnershipProof::new)
		}
	}

	impl sp_consensus_babe::BabeApi<Block> for Runtime {
		fn configuration() -> sp_consensus_babe::BabeConfiguration {
			// The choice of `c` parameter (where `1 - c` represents the
			// probability of a slot being empty), is done in accordance to the
			// slot duration and expected target block time, for safely
			// resisting network delays of maximum two seconds.
			// <https://research.web3.foundation/en/latest/polkadot/BABE/Babe/#6-practical-results>
			sp_consensus_babe::BabeConfiguration {
				slot_duration: Babe::slot_duration(),
				epoch_length: EpochDuration::get(),
				c: BABE_GENESIS_EPOCH_CONFIG.c,
				authorities: Babe::authorities().to_vec(),
				randomness: Babe::randomness(),
				allowed_slots: BABE_GENESIS_EPOCH_CONFIG.allowed_slots,
			}
		}

		fn current_epoch_start() -> sp_consensus_babe::Slot {
			Babe::current_epoch_start()
		}

		fn current_epoch() -> sp_consensus_babe::Epoch {
			Babe::current_epoch()
		}

		fn next_epoch() -> sp_consensus_babe::Epoch {
			Babe::next_epoch()
		}

		fn generate_key_ownership_proof(
			_slot: sp_consensus_babe::Slot,
			authority_id: sp_consensus_babe::AuthorityId,
		) -> Option<sp_consensus_babe::OpaqueKeyOwnershipProof> {
			use codec::Encode;

			Historical::prove((sp_consensus_babe::KEY_TYPE, authority_id))
				.map(|p| p.encode())
				.map(sp_consensus_babe::OpaqueKeyOwnershipProof::new)
		}

		fn submit_report_equivocation_unsigned_extrinsic(
			equivocation_proof: sp_consensus_babe::EquivocationProof<<Block as BlockT>::Header>,
			key_owner_proof: sp_consensus_babe::OpaqueKeyOwnershipProof,
		) -> Option<()> {
			let key_owner_proof = key_owner_proof.decode()?;

			Babe::submit_unsigned_equivocation_report(
				equivocation_proof,
				key_owner_proof,
			)
		}
	}

	impl sp_authority_discovery::AuthorityDiscoveryApi<Block> for Runtime {
		fn authorities() -> Vec<AuthorityDiscoveryId> {
			AuthorityDiscovery::authorities()
		}
	}

	impl frame_system_rpc_runtime_api::AccountNonceApi<Block, AccountId, Index> for Runtime {
		fn account_nonce(account: AccountId) -> Index {
			System::account_nonce(account)
		}
	}

	impl pallet_transaction_payment_rpc_runtime_api::TransactionPaymentApi<
		Block,
		Balance,
	> for Runtime {
		fn query_info(uxt: <Block as BlockT>::Extrinsic, len: u32) -> RuntimeDispatchInfo<Balance> {
			TransactionPayment::query_info(uxt, len)
		}
		fn query_fee_details(uxt: <Block as BlockT>::Extrinsic, len: u32) -> FeeDetails<Balance> {
			TransactionPayment::query_fee_details(uxt, len)
		}
	}

	impl sp_session::SessionKeys<Block> for Runtime {
		fn generate_session_keys(seed: Option<Vec<u8>>) -> Vec<u8> {
			SessionKeys::generate(seed)
		}

		fn decode_session_keys(
			encoded: Vec<u8>,
		) -> Option<Vec<(Vec<u8>, KeyTypeId)>> {
			SessionKeys::decode_into_raw_public_keys(&encoded)
		}
	}

	impl pallet_mt_rpc_runtime_api::MerkleTreeApi<Block, Element> for Runtime {
		fn get_leaf(tree_id: u32, index: u32) -> Option<Element> {
			let v = MerkleTreeBn254::leaves(tree_id, index);
			if v == Element::default() {
				None
			} else {
				Some(v)
			}
		}
	}

	impl pallet_linkable_tree_rpc_runtime_api::LinkableTreeApi<Block, ChainId, Element, LeafIndex> for Runtime {
		fn get_neighbor_roots(tree_id: u32) -> Vec<Element> {
			LinkableTreeBn254::get_neighbor_roots(tree_id).ok().unwrap_or_default()
		}

		fn get_neighbor_edges(tree_id: u32) -> Vec<EdgeMetadata<ChainId, Element, LeafIndex>> {
			LinkableTreeBn254::get_neighbor_edges(tree_id).ok().unwrap_or_default()
		}
	}

	#[cfg(feature = "runtime-benchmarks")]
	impl frame_benchmarking::Benchmark<Block> for Runtime {
		fn benchmark_metadata(extra: bool) -> (
			Vec<frame_benchmarking::BenchmarkList>,
			Vec<frame_support::traits::StorageInfo>,
		) {
			use frame_benchmarking::{list_benchmark, Benchmarking, BenchmarkList};
			use frame_support::traits::StorageInfoTrait;

			let mut list = Vec::<BenchmarkList>::new();

			list_benchmark!(list, extra, pallet_hasher, HasherBn254);
			list_benchmark!(list, extra, pallet_mt, MerkleTreeBn254);
			list_benchmark!(list, extra, pallet_linkable_tree, LinkableTreeBn254);
			list_benchmark!(list, extra, pallet_vanchor, VAnchorBn254);
			list_benchmark!(list, extra, pallet_vanchor_handler, VAnchorHandlerBn254);
			list_benchmark!(list, extra, pallet_mixer, MixerBn254);
			list_benchmark!(list, extra, pallet_verifier, MixerVerifierBn254);
			list_benchmark!(list, extra, pallet_token_wrapper, TokenWrapper);
			list_benchmark!(list, extra, pallet_token_wrapper_handler, TokenWrapperHandler);
			list_benchmark!(list, extra, pallet_signature_bridge, SignatureBridge);
			list_benchmark!(list, extra, pallet_relayer_registry, RelayerRegistry);
			list_benchmark!(list, extra, pallet_key_storage, KeyStorage);

			let storage_info = AllPalletsWithSystem::storage_info();

			return (list, storage_info)
		}

		fn dispatch_benchmark(
			config: frame_benchmarking::BenchmarkConfig
		) -> Result<Vec<frame_benchmarking::BenchmarkBatch>, sp_runtime::RuntimeString> {
			use frame_benchmarking::{Benchmarking, BenchmarkBatch, add_benchmark, TrackedStorageKey};

			impl frame_system_benchmarking::Config for Runtime {}

			let whitelist: Vec<TrackedStorageKey> = vec![
				// Block Number
				hex_literal::hex!("26aa394eea5630e07c48ae0c9558cef702a5c1b19ab7a04f536c519aca4983ac").to_vec().into(),
				// Total Issuance
				hex_literal::hex!("c2261276cc9d1f8598ea4b6a74b15c2f57c875e4cff74148e4628f264b974c80").to_vec().into(),
				// Execution Phase
				hex_literal::hex!("26aa394eea5630e07c48ae0c9558cef7ff553b5a9862a516939d82b3d3d8661a").to_vec().into(),
				//  RuntimeEvent Count
				hex_literal::hex!("26aa394eea5630e07c48ae0c9558cef70a98fdbe9ce6c55837576c60c7af3850").to_vec().into(),
				// System Events
				hex_literal::hex!("26aa394eea5630e07c48ae0c9558cef780d41e5e16056765bc8461851072c9d7").to_vec().into(),
			];

			let mut batches = Vec::<BenchmarkBatch>::new();
			let params = (&config, &whitelist);

			add_benchmark!(params, batches, pallet_hasher, HasherBn254);
			add_benchmark!(params, batches, pallet_mt, MerkleTreeBn254);
			add_benchmark!(params, batches, pallet_linkable_tree, LinkableTreeBn254);
			add_benchmark!(params, batches, pallet_vanchor, VAnchorBn254);
			add_benchmark!(params, batches, pallet_vanchor_handler, VAnchorHandlerBn254);
			add_benchmark!(params, batches, pallet_mixer, MixerBn254);
			add_benchmark!(params, batches, pallet_verifier, MixerVerifierBn254);
			add_benchmark!(params, batches, pallet_token_wrapper, TokenWrapper);
			add_benchmark!(params, batches, pallet_token_wrapper_handler, TokenWrapperHandler);
			add_benchmark!(params, batches, pallet_signature_bridge, SignatureBridge);
			add_benchmark!(params, batches, pallet_relayer_registry, RelayerRegistry);
			add_benchmark!(params, batches, pallet_key_storage, KeyStorage);

			if batches.is_empty() { return Err("Benchmark not found for this pallet.".into()) }
			Ok(batches)
		}
	}
}<|MERGE_RESOLUTION|>--- conflicted
+++ resolved
@@ -288,10 +288,9 @@
 
 parameter_types! {
 	pub const PreimageMaxSize: u32 = 4096 * 1024;
-<<<<<<< HEAD
-	pub const PreimageBaseDeposit: Balance = 1 * DOLLARS;
+	pub const PreimageBaseDeposit: Balance = DOLLARS;
 	// One cent: $10,000 / MB
-	pub const PreimageByteDeposit: Balance = 1 * CENTS;
+	pub const PreimageByteDeposit: Balance = CENTS;
 }
 
 impl pallet_preimage::Config for Runtime {
@@ -305,34 +304,11 @@
 
 parameter_types! {
 	pub MaximumSchedulerWeight: Weight = Perbill::from_percent(80) *
-		RuntimeBlockWeights::get().max_block;
+		BlockWeights::get().max_block;
 }
 
 impl pallet_scheduler::Config for Runtime {
 	type RuntimeEvent = RuntimeEvent;
-=======
-	pub const PreimageBaseDeposit: Balance = DOLLARS;
-	// One cent: $10,000 / MB
-	pub const PreimageByteDeposit: Balance = CENTS;
-}
-
-impl pallet_preimage::Config for Runtime {
-	type WeightInfo = pallet_preimage::weights::SubstrateWeight<Runtime>;
-	type RuntimeEvent = RuntimeEvent;
-	type Currency = Balances;
-	type ManagerOrigin = EnsureRoot<AccountId>;
-	type BaseDeposit = PreimageBaseDeposit;
-	type ByteDeposit = PreimageByteDeposit;
-}
-
-parameter_types! {
-	pub MaximumSchedulerWeight: Weight = Perbill::from_percent(80) *
-		BlockWeights::get().max_block;
-}
-
-impl pallet_scheduler::Config for Runtime {
-	type RuntimeEvent = RuntimeEvent;
->>>>>>> b5ca20ec
 	type RuntimeOrigin = RuntimeOrigin;
 	type PalletsOrigin = OriginCaller;
 	type RuntimeCall = RuntimeCall;
@@ -990,17 +966,10 @@
 
 parameter_types! {
 	pub const AssetDeposit: Balance = 100 * DOLLARS;
-<<<<<<< HEAD
-	pub const ApprovalDeposit: Balance = 1 * DOLLARS;
-	pub const StringLimit: u32 = 50;
-	pub const MetadataDepositBase: Balance = 10 * DOLLARS;
-	pub const MetadataDepositPerByte: Balance = 1 * DOLLARS;
-=======
 	pub const ApprovalDeposit: Balance = DOLLARS;
 	pub const StringLimit: u32 = 50;
 	pub const MetadataDepositBase: Balance = 10 * DOLLARS;
 	pub const MetadataDepositPerByte: Balance = DOLLARS;
->>>>>>> b5ca20ec
 }
 
 impl pallet_assets::Config for Runtime {
