--- conflicted
+++ resolved
@@ -442,16 +442,9 @@
 	pub const UnsignedPhase: u32 = EPOCH_DURATION_IN_BLOCKS as u32 / 4;
 
 	// signed config
-<<<<<<< HEAD
 	pub const SignedRewardBase: Balance = 1 * DOLLARS;
 	pub const SignedDepositBase: Balance = 1 * DOLLARS;
 	pub const SignedDepositByte: Balance = 1 * CENTS;
-=======
-	pub const SignedMaxSubmissions: u32 = 10;
-	pub const SignedRewardBase: Balance = DOLLARS;
-	pub const SignedDepositBase: Balance = DOLLARS;
-	pub const SignedDepositByte: Balance = CENTS;
->>>>>>> c56ed619
 
 	pub BetterUnsignedThreshold: Perbill = Perbill::from_rational(1u32, 10_000);
 
@@ -749,24 +742,11 @@
 	pub const Burn: Permill = Permill::from_percent(50);
 	pub const TipCountdown: BlockNumber = DAYS;
 	pub const TipFindersFee: Percent = Percent::from_percent(20);
-<<<<<<< HEAD
 	pub const TipReportDepositBase: Balance = 1 * DOLLARS;
 	pub const DataDepositPerByte: Balance = 1 * CENTS;
-=======
-	pub const TipReportDepositBase: Balance = DOLLARS;
-	pub const DataDepositPerByte: Balance = CENTS;
-	pub const BountyDepositBase: Balance = DOLLARS;
-	pub const BountyDepositPayoutDelay: BlockNumber = DAYS;
->>>>>>> c56ed619
 	pub const TreasuryPalletId: PalletId = PalletId(*b"py/trsry");
 	pub const MaximumReasonLength: u32 = 300;
 	pub const MaxApprovals: u32 = 100;
-<<<<<<< HEAD
-=======
-	pub const MaxActiveChildBountyCount: u32 = 5;
-	pub const ChildBountyValueMinimum: Balance = DOLLARS;
-	pub const ChildBountyCuratorDepositBase: Permill = Permill::from_percent(10);
->>>>>>> c56ed619
 }
 
 impl pallet_treasury::Config for Runtime {
