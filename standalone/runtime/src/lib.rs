--- conflicted
+++ resolved
@@ -291,7 +291,6 @@
 	pub const PreimageBaseDeposit: Balance = DOLLARS;
 	// One cent: $10,000 / MB
 	pub const PreimageByteDeposit: Balance = CENTS;
-<<<<<<< HEAD
 }
 
 impl pallet_preimage::Config for Runtime {
@@ -310,26 +309,6 @@
 
 impl pallet_scheduler::Config for Runtime {
 	type RuntimeEvent = RuntimeEvent;
-=======
-}
-
-impl pallet_preimage::Config for Runtime {
-	type WeightInfo = pallet_preimage::weights::SubstrateWeight<Runtime>;
-	type RuntimeEvent = RuntimeEvent;
-	type Currency = Balances;
-	type ManagerOrigin = EnsureRoot<AccountId>;
-	type BaseDeposit = PreimageBaseDeposit;
-	type ByteDeposit = PreimageByteDeposit;
-}
-
-parameter_types! {
-	pub MaximumSchedulerWeight: Weight = Perbill::from_percent(80) *
-		BlockWeights::get().max_block;
-}
-
-impl pallet_scheduler::Config for Runtime {
-	type RuntimeEvent = RuntimeEvent;
->>>>>>> 4dc59174
 	type RuntimeOrigin = RuntimeOrigin;
 	type PalletsOrigin = OriginCaller;
 	type RuntimeCall = RuntimeCall;
