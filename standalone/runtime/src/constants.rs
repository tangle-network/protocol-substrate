--- conflicted
+++ resolved
@@ -45,12 +45,8 @@
 	pub const NORMAL_DISPATCH_RATIO: Perbill = Perbill::from_percent(75);
 
 	/// We allow for 0.5 seconds of compute with a 6 second average block time.
-<<<<<<< HEAD
-	pub const MAXIMUM_BLOCK_WEIGHT: Weight = Weight::from_ref_time(WEIGHT_REF_TIME_PER_SECOND.saturating_div(2));
-=======
 	pub const MAXIMUM_BLOCK_WEIGHT: Weight =
 		Weight::from_ref_time(WEIGHT_REF_TIME_PER_SECOND.saturating_div(2));
->>>>>>> b5ca20ec
 }
 
 /// Fee-related.
