[package]
authors = ["Webb Technologies Inc."]
edition = "2018"
homepage = "https://substrate.dev"
license = "Unlicense"
name = "darkwebb-standalone-runtime"
repository = "https://github.com/webb-tools/darkwebb-substrate/"
version = "0.1.0"

[package.metadata.docs.rs]
targets = ["x86_64-unknown-linux-gnu"]

[build-dependencies]
substrate-wasm-builder = "4.0.0"

[dependencies]
codec = {package = "parity-scale-codec", version = "2.3.0", default-features = false, features = ["derive", "max-encoded-len"]}
hex-literal = {version = '0.3.1', optional = true}
log = {version = "0.4.14", default-features = false}
scale-info = {version = "1.0.0", default-features = false, features = ["derive"]}
serde = {version = "1.0.101", optional = true, features = ["derive"]}
smallvec = "1.6.1"
static_assertions = "1.1.0"

# local dependencies
<<<<<<< HEAD
common = {path = "../../common", default-features = false}
darkwebb-primitives = {path = "../../primitives", default-features = false, features = ["hashing"]}
orml-currencies = {path = "../../open-runtime-module-library/currencies", default-features = false}
orml-tokens = {path = "../../open-runtime-module-library/tokens", default-features = false}
orml-traits = {path = "../../open-runtime-module-library/traits", default-features = false}
pallet-anchor = {path = "../../pallets/anchor", default-features = false}
pallet-anchor-handler = {path = "../../pallets/anchor-handler", default-features = false}
pallet-asset-registry = {path = "../../pallets/asset-registry", default-features = false}
pallet-bridge = {path = "../../pallets/bridge", default-features = false}
pallet-hasher = {path = "../../pallets/hasher", default-features = false}
pallet-mixer = {path = "../../pallets/mixer", default-features = false}
pallet-mt = {path = "../../pallets/mt", default-features = false}
pallet-verifier = {path = "../../pallets/verifier", default-features = false}
=======
darkwebb-primitives = { path = "../../primitives", default-features = false, features = ["hashing"] }
common = { path = "../../common", default-features = false }
pallet-hasher = { path = "../../pallets/hasher", default-features = false }
pallet-verifier = { path = "../../pallets/verifier", default-features = false }
pallet-mt = { path = "../../pallets/mt", default-features = false }
pallet-mixer = { path = "../../pallets/mixer", default-features = false }
pallet-anchor = { path = "../../pallets/anchor", default-features = false }
pallet-bridge = { path = "../../pallets/bridge", default-features = false }
pallet-asset-registry = { path = "../../pallets/asset-registry", default-features = false }
pallet-anchor-handler = { path = "../../pallets/anchor-handler", default-features = false }
orml-traits = { path = "../../open-runtime-module-library/traits", default-features = false }
orml-tokens = { path = "../../open-runtime-module-library/tokens", default-features = false }
orml-currencies = { path = "../../open-runtime-module-library/currencies", default-features = false }
pallet-mt-rpc-runtime-api = { path = "../../pallets/mt/rpc/runtime-api", default-features = false }
>>>>>>> 1ed0a2fd

# Substrate dependencies
sp-api = {git = "https://github.com/paritytech/substrate", default-features = false, branch = "polkadot-v0.9.11"}
sp-authority-discovery = {git = "https://github.com/paritytech/substrate", default-features = false, branch = "polkadot-v0.9.11"}
sp-block-builder = {git = "https://github.com/paritytech/substrate", default-features = false, branch = "polkadot-v0.9.11"}
sp-consensus-babe = {git = "https://github.com/paritytech/substrate", default-features = false, branch = "polkadot-v0.9.11"}
sp-core = {git = "https://github.com/paritytech/substrate", default-features = false, branch = "polkadot-v0.9.11"}
sp-inherents = {git = "https://github.com/paritytech/substrate", default-features = false, branch = "polkadot-v0.9.11"}
sp-io = {git = "https://github.com/paritytech/substrate", default-features = false, branch = "polkadot-v0.9.11"}
sp-npos-elections = {git = "https://github.com/paritytech/substrate", default-features = false, branch = "polkadot-v0.9.11"}
sp-offchain = {git = "https://github.com/paritytech/substrate", default-features = false, branch = "polkadot-v0.9.11"}
sp-runtime = {git = "https://github.com/paritytech/substrate", default-features = false, branch = "polkadot-v0.9.11"}
sp-session = {git = "https://github.com/paritytech/substrate", default-features = false, branch = "polkadot-v0.9.11"}
sp-staking = {git = "https://github.com/paritytech/substrate", default-features = false, branch = "polkadot-v0.9.11"}
sp-std = {git = "https://github.com/paritytech/substrate", default-features = false, branch = "polkadot-v0.9.11"}
sp-transaction-pool = {git = "https://github.com/paritytech/substrate", default-features = false, branch = "polkadot-v0.9.11"}
sp-version = {git = "https://github.com/paritytech/substrate", default-features = false, branch = "polkadot-v0.9.11"}

frame-benchmarking = {git = "https://github.com/paritytech/substrate", optional = true, default-features = false, branch = "polkadot-v0.9.11"}
frame-election-provider-support = {git = "https://github.com/paritytech/substrate", default-features = false, branch = "polkadot-v0.9.11"}
frame-executive = {git = "https://github.com/paritytech/substrate", default-features = false, branch = "polkadot-v0.9.11"}
frame-support = {git = "https://github.com/paritytech/substrate", default-features = false, branch = "polkadot-v0.9.11"}
frame-system = {git = "https://github.com/paritytech/substrate", default-features = false, branch = "polkadot-v0.9.11"}
frame-system-benchmarking = {git = "https://github.com/paritytech/substrate", optional = true, default-features = false, branch = "polkadot-v0.9.11"}
frame-system-rpc-runtime-api = {git = "https://github.com/paritytech/substrate", default-features = false, branch = "polkadot-v0.9.11"}
pallet-assets = {git = "https://github.com/paritytech/substrate", default-features = false, branch = "polkadot-v0.9.11"}
pallet-authority-discovery = {git = "https://github.com/paritytech/substrate", default-features = false, branch = "polkadot-v0.9.11"}
pallet-babe = {git = "https://github.com/paritytech/substrate", default-features = false, branch = "polkadot-v0.9.11"}
pallet-bags-list = {git = "https://github.com/paritytech/substrate", default-features = false, branch = "polkadot-v0.9.11"}
pallet-bounties = {git = "https://github.com/paritytech/substrate", default-features = false, branch = "polkadot-v0.9.11"}

pallet-grandpa = {git = "https://github.com/paritytech/substrate.git", default-features = false, branch = "polkadot-v0.9.11"}

pallet-collective = {default-features = false, git = "https://github.com/paritytech/substrate.git", branch = "polkadot-v0.9.11"}
pallet-democracy = {default-features = false, git = "https://github.com/paritytech/substrate.git", branch = "polkadot-v0.9.11"}
pallet-election-provider-multi-phase = {default-features = false, git = "https://github.com/paritytech/substrate.git", branch = "polkadot-v0.9.11"}
pallet-elections-phragmen = {default-features = false, git = "https://github.com/paritytech/substrate.git", branch = "polkadot-v0.9.11"}
pallet-im-online = {default-features = false, git = "https://github.com/paritytech/substrate.git", branch = "polkadot-v0.9.11"}
pallet-indices = {default-features = false, git = "https://github.com/paritytech/substrate.git", branch = "polkadot-v0.9.11"}
pallet-offences = {default-features = false, git = "https://github.com/paritytech/substrate.git", branch = "polkadot-v0.9.11"}

pallet-scheduler = {default-features = false, git = "https://github.com/paritytech/substrate.git", branch = "polkadot-v0.9.11"}
pallet-staking = {default-features = false, git = "https://github.com/paritytech/substrate.git", branch = "polkadot-v0.9.11"}
pallet-staking-reward-curve = {default-features = false, git = "https://github.com/paritytech/substrate.git", branch = "polkadot-v0.9.11"}
pallet-treasury = {default-features = false, git = "https://github.com/paritytech/substrate.git", branch = "polkadot-v0.9.11"}

pallet-authorship = {git = "https://github.com/paritytech/substrate", default-features = false, branch = "polkadot-v0.9.11"}
pallet-balances = {git = "https://github.com/paritytech/substrate", default-features = false, branch = "polkadot-v0.9.11"}
pallet-multisig = {git = "https://github.com/paritytech/substrate", default-features = false, branch = "polkadot-v0.9.11"}
pallet-proxy = {git = "https://github.com/paritytech/substrate", default-features = false, branch = "polkadot-v0.9.11"}
pallet-randomness-collective-flip = {git = "https://github.com/paritytech/substrate", default-features = false, branch = "polkadot-v0.9.11"}
pallet-session = {git = "https://github.com/paritytech/substrate", default-features = false, branch = "polkadot-v0.9.11", features = [
  "historical",
]}
pallet-sudo = {git = "https://github.com/paritytech/substrate", default-features = false, branch = "polkadot-v0.9.11"}
pallet-timestamp = {git = "https://github.com/paritytech/substrate", default-features = false, branch = "polkadot-v0.9.11"}
pallet-transaction-payment = {git = "https://github.com/paritytech/substrate", default-features = false, branch = "polkadot-v0.9.11"}
pallet-transaction-payment-rpc-runtime-api = {git = "https://github.com/paritytech/substrate", default-features = false, branch = "polkadot-v0.9.11"}
pallet-utility = {git = "https://github.com/paritytech/substrate", default-features = false, branch = "polkadot-v0.9.11"}

[features]
default = ["std"]
runtime-benchmarks = [
	"hex-literal",
	"sp-runtime/runtime-benchmarks",
	"frame-benchmarking",
	"frame-system-benchmarking",
	"frame-support/runtime-benchmarks",
	"frame-system/runtime-benchmarks",
	"pallet-balances/runtime-benchmarks",
	"pallet-hasher/runtime-benchmarks",
	"pallet-verifier/runtime-benchmarks",
	"pallet-mt/runtime-benchmarks",
	"pallet-mixer/runtime-benchmarks",
	"pallet-anchor/runtime-benchmarks",
	"pallet-anchor-handler/runtime-benchmarks",
	"pallet-asset-registry/runtime-benchmarks",
	"pallet-bridge/runtime-benchmarks",
	"pallet-timestamp/runtime-benchmarks",
	"pallet-collective/runtime-benchmarks",

]

std = [
  "codec/std",
  "scale-info/std",
  "serde",
  "log/std",
  "sp-api/std",
  "sp-std/std",
  "sp-io/std",
  "sp-core/std",
  "sp-runtime/std",
  "sp-version/std",
  "sp-staking/std",
  "sp-offchain/std",
  "sp-session/std",
  "sp-block-builder/std",
  "sp-transaction-pool/std",
  "sp-inherents/std",
  "frame-support/std",
  "frame-executive/std",
  "frame-system/std",
  "frame-system-rpc-runtime-api/std",
  "sp-authority-discovery/std",
  "pallet-assets/std",
  "pallet-authority-discovery/std",
  "pallet-authorship/std",
  "pallet-babe/std",
  "pallet-bags-list/std",
  "pallet-bounties/std",
  "pallet-balances/std",
  "pallet-grandpa/std",
  "pallet-multisig/std",
  "pallet-indices/std",
  "pallet-proxy/std",
  "pallet-randomness-collective-flip/std",
  "pallet-session/std",
  "pallet-sudo/std",
  "pallet-timestamp/std",
  "pallet-transaction-payment/std",
  "pallet-transaction-payment-rpc-runtime-api/std",
  "pallet-utility/std",
  "pallet-collective/std",
  "pallet-democracy/std",
  "pallet-election-provider-multi-phase/std",
  "pallet-elections-phragmen/std",
  "pallet-im-online/std",
  "pallet-offences/std",
  "pallet-staking/std",
  "pallet-scheduler/std",
  "pallet-treasury/std",
  "sp-consensus-babe/std",
  "sp-npos-elections/std",
  "pallet-hasher/std",
  "pallet-verifier/std",
  "pallet-mt/std",
  "pallet-mixer/std",
  "pallet-anchor/std",
  "pallet-bridge/std",
  "pallet-asset-registry/std",
  "pallet-anchor-handler/std",
  "darkwebb-primitives/std",
  "common/std",
	"pallet-mt-rpc-runtime-api/std",
]<|MERGE_RESOLUTION|>--- conflicted
+++ resolved
@@ -23,21 +23,6 @@
 static_assertions = "1.1.0"
 
 # local dependencies
-<<<<<<< HEAD
-common = {path = "../../common", default-features = false}
-darkwebb-primitives = {path = "../../primitives", default-features = false, features = ["hashing"]}
-orml-currencies = {path = "../../open-runtime-module-library/currencies", default-features = false}
-orml-tokens = {path = "../../open-runtime-module-library/tokens", default-features = false}
-orml-traits = {path = "../../open-runtime-module-library/traits", default-features = false}
-pallet-anchor = {path = "../../pallets/anchor", default-features = false}
-pallet-anchor-handler = {path = "../../pallets/anchor-handler", default-features = false}
-pallet-asset-registry = {path = "../../pallets/asset-registry", default-features = false}
-pallet-bridge = {path = "../../pallets/bridge", default-features = false}
-pallet-hasher = {path = "../../pallets/hasher", default-features = false}
-pallet-mixer = {path = "../../pallets/mixer", default-features = false}
-pallet-mt = {path = "../../pallets/mt", default-features = false}
-pallet-verifier = {path = "../../pallets/verifier", default-features = false}
-=======
 darkwebb-primitives = { path = "../../primitives", default-features = false, features = ["hashing"] }
 common = { path = "../../common", default-features = false }
 pallet-hasher = { path = "../../pallets/hasher", default-features = false }
@@ -52,7 +37,6 @@
 orml-tokens = { path = "../../open-runtime-module-library/tokens", default-features = false }
 orml-currencies = { path = "../../open-runtime-module-library/currencies", default-features = false }
 pallet-mt-rpc-runtime-api = { path = "../../pallets/mt/rpc/runtime-api", default-features = false }
->>>>>>> 1ed0a2fd
 
 # Substrate dependencies
 sp-api = {git = "https://github.com/paritytech/substrate", default-features = false, branch = "polkadot-v0.9.11"}
