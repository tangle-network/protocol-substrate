--- conflicted
+++ resolved
@@ -66,11 +66,4 @@
           SKIP_WASM_BUILD=1 cargo check --release -Z sparse-registry
       - name: Test
         run: |
-<<<<<<< HEAD
-          SKIP_WASM_BUILD=1 cargo nextest run --release --workspace --exclude webb-client
-      - name: Check Benchmark Build
-        run: |
-          cargo build --features runtime-benchmarks
-=======
-          SKIP_WASM_BUILD=1 cargo nextest run --release -Z sparse-registry --workspace --exclude webb-client
->>>>>>> a16d875d
+          SKIP_WASM_BUILD=1 cargo nextest run --release -Z sparse-registry --workspace --exclude webb-client