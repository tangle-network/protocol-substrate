--- conflicted
+++ resolved
@@ -23,12 +23,6 @@
 # frame dependencies
 frame-support = { default-features = false, git = "https://github.com/paritytech/substrate.git", branch = "polkadot-v0.9.36" }
 frame-system = { default-features = false, git = "https://github.com/paritytech/substrate.git", branch = "polkadot-v0.9.36" }
-<<<<<<< HEAD
-pallet-balances = { default-features = false, git = "https://github.com/paritytech/substrate.git", branch = "polkadot-v0.9.36" }
-pallet-token-wrapper-handler = { path = "../token-wrapper-handler", default-features = false }
-pallet-vanchor-handler = { path = "../vanchor-handler", default-features = false }
-=======
->>>>>>> b5ca20ec
 
 frame-system-benchmarking = { default-features = false, git = "https://github.com/paritytech/substrate.git", branch = "polkadot-v0.9.36", optional = true }
 frame-benchmarking = { default-features = false, git = "https://github.com/paritytech/substrate.git", branch = "polkadot-v0.9.36", optional = true }
@@ -40,11 +34,8 @@
 [dev-dependencies]
 libsecp256k1 = "0.7.0"
 sp-keystore = { git = "https://github.com/paritytech/substrate", branch = "polkadot-v0.9.36", default-features = false }
-<<<<<<< HEAD
-=======
 pallet-balances = { default-features = false, git = "https://github.com/paritytech/substrate.git", branch = "polkadot-v0.9.36" }
 hex-literal = "0.3.4"
->>>>>>> b5ca20ec
 
 [features]
 default = ["std"]
