// This file is part of Webb.

// Copyright (C) 2021 Webb Technologies Inc.
// SPDX-License-Identifier: Apache-2.0

// Licensed under the Apache License, Version 2.0 (the "License");
// you may not use this file except in compliance with the License.
// You may obtain a copy of the License at
//
// 	http://www.apache.org/licenses/LICENSE-2.0
//
// Unless required by applicable law or agreed to in writing, software
// distributed under the License is distributed on an "AS IS" BASIS,
// WITHOUT WARRANTIES OR CONDITIONS OF ANY KIND, either express or implied.
// See the License for the specific language governing permissions and
// limitations under the License.

//! # Signature Bridge Module
//!
//! A module for managing voting, resource, and maintainer composition through signature
//! verification.
//!
//! ## Overview
//!
//! The signature bridge module provides functionality for the following:
//!
//! * Private bridging of assets governed by signature verification
//!
//! ## Interface
//!
//! ### Permissioned Functions
//!
//! * `force_set_maintainer`: Forcefully set the maintainer. This method requires the `origin` to be
//!   [T::AdminOrigin].
//! * `set_resource`: Stores a method name on chain under an associated resource ID. This method
//!   requires the `origin` to be [T::AdminOrigin].
//! * `remove_resource`: Removes a resource ID from the resource mapping. This method requires the
//!   `origin` to be [T::AdminOrigin].
//! * `whitelist_chain`: Enables a chain ID as a source or destination for a bridge transfer. This
//!   method requires the `origin` to be [T::AdminOrigin].
//!
//! ### Permissionless Functions
//!
//! * `execute_proposal`: Executes proposal if the proposal data is well-formed and signed by DKG
//!   (see the function below for more documentation)
//! * `set_maintainer`: Sets the maintainer.

// Ensure we're `no_std` when compiling for Wasm.
#![cfg_attr(not(feature = "std"), no_std)]

#[cfg(test)]
pub mod mock;
#[cfg(test)]
mod tests;

#[cfg(feature = "runtime-benchmarks")]
mod benchmarking;

mod weights;
use codec::{Decode, Encode, EncodeLike};
use frame_support::{
	pallet_prelude::{ensure, DispatchResultWithPostInfo},
	traits::{EnsureOrigin, Get},
};
use frame_system::{self as system, ensure_root};
pub use pallet::*;
use scale_info::TypeInfo;
use sp_runtime::{
	traits::{AccountIdConversion, Dispatchable},
	DispatchError, RuntimeDebug,
};
use sp_std::{convert::TryInto, prelude::*};
use webb_primitives::{signing::SigningSystem, utils::compute_chain_id_type, ResourceId};
pub use weights::WeightInfo;

#[frame_support::pallet]
pub mod pallet {
	use super::*;
	use frame_support::{
		dispatch::{DispatchResultWithPostInfo, Dispatchable, GetDispatchInfo},
		pallet_prelude::*,
		PalletId,
	};
	use frame_system::pallet_prelude::*;
	use sp_runtime::traits::AtLeast32Bit;

	#[pallet::pallet]
	#[pallet::generate_store(pub(super) trait Store)]
	#[pallet::without_storage_info]
	pub struct Pallet<T, I = ()>(_);

	#[pallet::config]
	/// The module configuration trait.
	pub trait Config<I: 'static = ()>: frame_system::Config {
		/// The overarching event type.
		type Event: From<Event<Self, I>> + IsType<<Self as frame_system::Config>::Event>;
		/// Origin used to administer the pallet
		type AdminOrigin: EnsureOrigin<Self::Origin>;
		/// Proposed dispatchable call
		type Proposal: Parameter
			+ Dispatchable<Origin = Self::Origin>
			+ EncodeLike
			+ Decode
			+ GetDispatchInfo;
		/// ChainID for anchor edges
		type ChainId: Encode
			+ Decode
			+ Parameter
			+ AtLeast32Bit
			+ Default
			+ Copy
			+ From<u64>
			+ From<u32>;
		/// Proposal nonce type
		type ProposalNonce: Encode + Decode + Parameter + AtLeast32Bit + Default + Copy;
		/// Maintainer nonce type
		type MaintainerNonce: Encode + Decode + Parameter + AtLeast32Bit + Default + Copy;

		/// Signature verification utility over public key infrastructure
		type SignatureVerifier: SigningSystem;
		/// The identifier for this chain.
		/// This must be unique and must not collide with existing IDs within a
		/// set of bridged chains.
		#[pallet::constant]
		type ChainIdentifier: Get<Self::ChainId>;
		/// The chain type for this chain.
		/// This is either a standalone Substrate chain, relay chain, or parachain
		#[pallet::constant]
		type ChainType: Get<[u8; 2]>;

		#[pallet::constant]
		type ProposalLifetime: Get<Self::BlockNumber>;

		#[pallet::constant]
		type BridgeAccountId: Get<PalletId>;

		type WeightInfo: WeightInfo;
	}

	/// The parameter maintainer who can change the parameters
	#[pallet::storage]
	#[pallet::getter(fn maintainer)]
	pub type Maintainer<T: Config<I>, I: 'static = ()> = StorageValue<_, Vec<u8>, ValueQuery>;

	/// All whitelisted chains and their respective transaction counts
	#[pallet::storage]
	#[pallet::getter(fn chains)]
	pub type ChainNonces<T: Config<I>, I: 'static = ()> =
		StorageMap<_, Blake2_256, T::ChainId, T::ProposalNonce>;

	/// Utilized by the bridge software to map resource IDs to actual methods
	#[pallet::storage]
	#[pallet::getter(fn resources)]
	pub type Resources<T: Config<I>, I: 'static = ()> = StorageMap<_, Blake2_256, ResourceId, ()>;

	/// The proposal nonce used to prevent replay attacks on execute_proposal
	#[pallet::storage]
	pub type ProposalNonce<T: Config<I>, I: 'static = ()> =
		StorageValue<_, T::ProposalNonce, ValueQuery>;

	#[pallet::storage]
	pub type MaintainerNonce<T: Config<I>, I: 'static = ()> =
		StorageValue<_, T::MaintainerNonce, ValueQuery>;

	// Pallets use events to inform users when important changes are made.
	#[pallet::event]
	#[pallet::generate_deposit(pub fn deposit_event)]
	pub enum Event<T: Config<I>, I: 'static = ()> {
		/// Maintainer is set
		MaintainerSet { old_maintainer: Vec<u8>, new_maintainer: Vec<u8> },
		/// Chain now available for transfers (chain_id)
		ChainWhitelisted { chain_id: T::ChainId },
		/// Proposal has been approved
		ProposalApproved { chain_id: T::ChainId, proposal_nonce: T::ProposalNonce },
		/// Execution of call succeeded
		ProposalSucceeded { chain_id: T::ChainId, proposal_nonce: T::ProposalNonce },
		/// Execution of call failed
		ProposalFailed { chain_id: T::ChainId, proposal_nonce: T::ProposalNonce },
	}

	// Errors inform users that something went wrong.
	#[pallet::error]
	pub enum Error<T, I = ()> {
		/// Account does not have correct permissions
		InvalidPermissions,
		/// Provided chain Id is not valid
		InvalidChainId,
		/// Interactions with this chain is not permitted
		ChainNotWhitelisted,
		/// Chain has already been enabled
		ChainAlreadyWhitelisted,
		/// Resource ID provided isn't mapped to anything
		ResourceDoesNotExist,
		/// Resource ID provided is already mapped to anchor
		ResourceAlreadyExists,
		/// Provided signature is not from the active maintainer
		SignatureInvalid,
		/// Protected operation, must be performed by relayer
		MustBeMaintainer,
		/// A proposal with these parameters has already been submitted
		ProposalAlreadyExists,
		/// Call does not match parsed call from proposal data
		CallNotConsistentWithProposalData,
		/// Call does not match resource id according to resources mapping
		CallDoesNotMatchResourceId,
		/// Chain Id Type from the r_id does not match this chain
		IncorrectExecutionChainIdType,
		/// Invalid nonce
		InvalidNonce,
		/// Invalid proposal data
		InvalidProposalData,
	}

	#[pallet::hooks]
	impl<T: Config<I>, I: 'static> Hooks<BlockNumberFor<T>> for Pallet<T, I> {}

	#[pallet::call]
	impl<T: Config<I>, I: 'static> Pallet<T, I> {
		/// Sets the maintainer.
		#[pallet::weight(T::WeightInfo::set_maintainer())]
		pub fn set_maintainer(
			origin: OriginFor<T>,
			// message contains the nonce as the first 4 bytes and the laste bytes of the message
			// is the new_maintainer
			message: Vec<u8>,
			signature: Vec<u8>,
		) -> DispatchResultWithPostInfo {
			let _origin = ensure_signed(origin)?;
			let old_maintainer = <Maintainer<T, I>>::get();
			let maintainer_nonce = MaintainerNonce::<T, I>::get();
			let nonce = maintainer_nonce + 1u32.into();
			// nonce should be the first 4 bytes of this message
			let nonce_from_maintainer = T::MaintainerNonce::decode(&mut &message[..4])
				.map_err(|_| Error::<T, I>::InvalidNonce)?;

			// Nonce should increment by 1
			ensure!(nonce_from_maintainer == nonce, Error::<T, I>::InvalidNonce);

			// ensure parameter setter is the maintainer
			ensure!(
				T::SignatureVerifier::verify(&Self::maintainer(), &message, &signature)
					.unwrap_or(false),
				Error::<T, I>::InvalidPermissions
			);
			// set the new maintainer nonce
			MaintainerNonce::<T, I>::put(&nonce);
			// set the new maintainer
			Maintainer::<T, I>::try_mutate(|maintainer| {
				*maintainer = message[4..].to_vec();
				Self::deposit_event(Event::MaintainerSet {
					old_maintainer,
					new_maintainer: message,
				});
				Ok(().into())
			})
		}

		// Forcefully set the maintainer.
		#[pallet::weight(T::WeightInfo::force_set_maintainer())]
		pub fn force_set_maintainer(
			origin: OriginFor<T>,
			new_maintainer: Vec<u8>,
		) -> DispatchResultWithPostInfo {
			Self::ensure_admin(origin)?;
			// set the new maintainer
			Maintainer::<T, I>::try_mutate(|maintainer| {
				let old_maintainer = maintainer.clone();
				*maintainer = new_maintainer.clone();
				Self::deposit_event(Event::MaintainerSet { old_maintainer, new_maintainer });
				Ok(().into())
			})
		}

		/// Stores a method name on chain under an associated resource ID.
		///
		/// # <weight>
		/// - O(1) write
		/// # </weight>
<<<<<<< HEAD
		#[pallet::weight(T::WeightInfo::set_resource())]
		pub fn set_resource(
			origin: OriginFor<T>,
			id: ResourceId,
			method: Vec<u8>,
		) -> DispatchResultWithPostInfo {
=======
		#[pallet::weight(195_000_000)]
		pub fn set_resource(origin: OriginFor<T>, id: ResourceId) -> DispatchResultWithPostInfo {
>>>>>>> 2df7f271
			Self::ensure_admin(origin)?;
			Self::register_resource(id)
		}

		/// Removes a resource ID from the resource mapping.
		///
		/// After this call, bridge transfers with the associated resource ID
		/// will be rejected.
		///
		/// # <weight>
		/// - O(1) removal
		/// # </weight>
		#[pallet::weight(T::WeightInfo::remove_resource())]
		pub fn remove_resource(origin: OriginFor<T>, id: ResourceId) -> DispatchResultWithPostInfo {
			Self::ensure_admin(origin)?;
			Self::unregister_resource(id)
		}

		/// Enables a chain ID as a source or destination for a bridge transfer.
		///
		/// # <weight>
		/// - O(1) lookup and insert
		/// # </weight>
		#[pallet::weight(T::WeightInfo::whitelist_chain())]
		pub fn whitelist_chain(origin: OriginFor<T>, id: T::ChainId) -> DispatchResultWithPostInfo {
			Self::ensure_admin(origin)?;
			Self::whitelist(id)
		}

		/// @param origin
		/// @param src_id
		/// @param call: the dispatchable call corresponding to a
		/// handler function
		/// @param proposal_data: (r_id, nonce, 4 bytes of zeroes, call)
		/// @param signature: a signature over the proposal_data
		///
		/// We check:
		/// 1. That the signature is actually over the proposal data
		/// 2. Add ResourceId to the Storage
		/// 3. That the call from the proposal data and the call input parameter to the function are
		/// consistent with each other 4. That the execution chain id type parsed from the r_id is
		/// indeed this chain's id type
		///
		/// If all these checks pass then we call finalize_execution which actually executes the
		/// dispatchable call. The dispatchable call is usually a handler function, for instance in
		/// the anchor-handler or token-wrapper-handler pallet.
		///
		/// There are a few TODOs left in the function.
		///
		/// In the set_resource_with_signature
		/// # <weight>
		/// - weight of proposed call, regardless of whether execution is performed
		/// # </weight>
		#[pallet::weight((call.get_dispatch_info().weight + 195_000_000, call.get_dispatch_info().class, Pays::Yes))]
		pub fn set_resource_with_signature(
			origin: OriginFor<T>,
			src_id: T::ChainId,
			call: Box<<T as Config<I>>::Proposal>,
			proposal_data: Vec<u8>,
			signature: Vec<u8>,
		) -> DispatchResultWithPostInfo {
			let _ = ensure_signed(origin)?;
			let r_id = Self::parse_r_id_from_proposal_data(&proposal_data)?;
			let nonce = Self::parse_nonce_from_proposal_data(&proposal_data)?;
			let parsed_call = Self::parse_call_from_proposal_data(&proposal_data);

			// Nonce should be greater than the proposal nonce in storage
			let proposal_nonce = ProposalNonce::<T, I>::get();
			ensure!(proposal_nonce < nonce, Error::<T, I>::InvalidNonce);

			// Nonce should increment by 1
			ensure!(
				nonce <= proposal_nonce + T::ProposalNonce::from(1u32),
				Error::<T, I>::InvalidNonce
			);

			// Verify proposal signature
			ensure!(
				T::SignatureVerifier::verify(&Self::maintainer(), &proposal_data[..], &signature)
					.unwrap_or(false),
				Error::<T, I>::InvalidPermissions,
			);
			// ChainId should be whitelisted
			ensure!(Self::chain_whitelisted(src_id), Error::<T, I>::ChainNotWhitelisted);

			// Ensure that call is consistent with parsed_call
			let encoded_call = call.encode();
			ensure!(encoded_call == parsed_call, Error::<T, I>::CallNotConsistentWithProposalData);

			// Ensure this chain id matches the r_id
			let execution_chain_id_type = Self::parse_chain_id_type_from_r_id(r_id);
			let this_chain_id_type =
				compute_chain_id_type(T::ChainIdentifier::get(), T::ChainType::get());

			ensure!(
				this_chain_id_type == execution_chain_id_type,
				Error::<T, I>::IncorrectExecutionChainIdType
			);
			// check if resource already exists
			ensure!(!Self::resource_exists(r_id), Error::<T, I>::ResourceAlreadyExists);
			//add resource
			_ = Self::register_resource(r_id);

			Self::finalize_execution(src_id, nonce, call)
		}

		/// @param origin
		/// @param src_id
		/// @param call: the dispatchable call corresponding to a
		/// handler function
		/// @param proposal_data: (r_id, nonce, 4 bytes of zeroes, call)
		/// @param signature: a signature over the proposal_data
		///
		/// We check:
		/// 1. That the signature is actually over the proposal data
		/// 2. That the r_id parsed from the proposal data exists
		/// 3. That the call from the proposal data and the call input parameter to the function are
		/// consistent with each other 4. That the execution chain id type parsed from the r_id is
		/// indeed this chain's id type
		///
		/// If all these checks pass then we call finalize_execution which actually executes the
		/// dispatchable call. The dispatchable call is usually a handler function, for instance in
		/// the anchor-handler or token-wrapper-handler pallet.
		///
		/// There are a few TODOs left in the function.
		///
		/// In the execute_proposal
		/// # <weight>
		/// - weight of proposed call, regardless of whether execution is performed
		/// # </weight>
		#[pallet::weight((T::WeightInfo::execute_proposal() + call.get_dispatch_info().weight + 195_000_000, call.get_dispatch_info().class, Pays::Yes))]
		pub fn execute_proposal(
			origin: OriginFor<T>,
			src_id: T::ChainId,
			call: Box<<T as Config<I>>::Proposal>,
			proposal_data: Vec<u8>,
			signature: Vec<u8>,
		) -> DispatchResultWithPostInfo {
			let _ = ensure_signed(origin)?;
			let r_id = Self::parse_r_id_from_proposal_data(&proposal_data)?;
			let nonce = Self::parse_nonce_from_proposal_data(&proposal_data)?;
			let parsed_call = Self::parse_call_from_proposal_data(&proposal_data);

			// Nonce should be greater than the proposal nonce in storage
			let proposal_nonce = ProposalNonce::<T, I>::get();
			ensure!(proposal_nonce < nonce, Error::<T, I>::InvalidNonce);

			// Nonce should increment by 1
			ensure!(
				nonce <= proposal_nonce + T::ProposalNonce::from(1u32),
				Error::<T, I>::InvalidNonce
			);

			ensure!(
				T::SignatureVerifier::verify(&Self::maintainer(), &proposal_data[..], &signature)
					.unwrap_or(false),
				Error::<T, I>::InvalidPermissions,
			);
			ensure!(Self::chain_whitelisted(src_id), Error::<T, I>::ChainNotWhitelisted);
			ensure!(Self::resource_exists(r_id), Error::<T, I>::ResourceDoesNotExist);

			// Ensure that call is consistent with parsed_call
			let encoded_call = call.encode();
			ensure!(encoded_call == parsed_call, Error::<T, I>::CallNotConsistentWithProposalData);

			// Ensure this chain id matches the r_id
			let execution_chain_id_type = Self::parse_chain_id_type_from_r_id(r_id);
			let this_chain_id_type =
				compute_chain_id_type(T::ChainIdentifier::get(), T::ChainType::get());

			ensure!(
				this_chain_id_type == execution_chain_id_type,
				Error::<T, I>::IncorrectExecutionChainIdType
			);

			Self::finalize_execution(src_id, nonce, call)
		}
	}
}

impl<T: Config<I>, I: 'static> Pallet<T, I> {
	// *** Utility methods ***

	pub fn ensure_admin(o: T::Origin) -> DispatchResultWithPostInfo {
		T::AdminOrigin::try_origin(o).map(|_| ()).or_else(ensure_root)?;
		Ok(().into())
	}

	/// Provides an AccountId for the pallet.
	/// This is used both as an origin check and deposit/withdrawal account.
	pub fn account_id() -> T::AccountId {
		T::BridgeAccountId::get().into_account_truncating()
	}

	/// Asserts if a resource is registered
	pub fn resource_exists(id: ResourceId) -> bool {
		Self::resources(id) != None
	}

	/// Checks if a chain exists as a whitelisted destination
	pub fn chain_whitelisted(id: T::ChainId) -> bool {
		Self::chains(id) != None
	}

	pub fn parse_r_id_from_proposal_data(proposal_data: &[u8]) -> Result<[u8; 32], DispatchError> {
		ensure!(proposal_data.len() >= 40, Error::<T, I>::InvalidProposalData);
		Ok(proposal_data[0..32].try_into().unwrap_or_default())
	}

	pub fn parse_nonce_from_proposal_data(
		proposal_data: &[u8],
	) -> Result<T::ProposalNonce, DispatchError> {
		ensure!(proposal_data.len() >= 40, Error::<T, I>::InvalidProposalData);
		let nonce_bytes = proposal_data[36..40].try_into().unwrap_or_default();
		let nonce = u32::from_be_bytes(nonce_bytes);
		Ok(T::ProposalNonce::from(nonce))
	}

	pub fn parse_call_from_proposal_data(proposal_data: &[u8]) -> Vec<u8> {
		// Not [36..] because there are 4 byte of zero padding to match Solidity side
		proposal_data[40..].to_vec()
	}

	pub fn parse_method_from_call(parsed_call: Vec<u8>) -> Vec<u8> {
		parsed_call
	}

	pub fn parse_chain_id_type_from_r_id(r_id: ResourceId) -> u64 {
		let mut chain_id_type = [0u8; 8];
		chain_id_type[2] = r_id[26];
		chain_id_type[3] = r_id[27];
		chain_id_type[4] = r_id[28];
		chain_id_type[5] = r_id[29];
		chain_id_type[6] = r_id[30];
		chain_id_type[7] = r_id[31];

		u64::from_be_bytes(chain_id_type)
	}

	// *** Admin methods ***

	/// Register a method for a resource Id, enabling associated transfers
	pub fn register_resource(id: ResourceId) -> DispatchResultWithPostInfo {
		Resources::<T, I>::insert(id, ());
		Ok(().into())
	}

	/// Removes a resource ID, disabling associated transfer
	pub fn unregister_resource(id: ResourceId) -> DispatchResultWithPostInfo {
		Resources::<T, I>::remove(id);
		Ok(().into())
	}

	/// Whitelist a chain ID for transfer
	pub fn whitelist(id: T::ChainId) -> DispatchResultWithPostInfo {
		// Cannot whitelist this chain
		ensure!(
			id != T::ChainId::from(compute_chain_id_type(
				T::ChainIdentifier::get(),
				T::ChainType::get()
			)),
			Error::<T, I>::InvalidChainId
		);
		// Cannot whitelist with an existing entry
		ensure!(!Self::chain_whitelisted(id), Error::<T, I>::ChainAlreadyWhitelisted);
		ChainNonces::<T, I>::insert(&id, T::ProposalNonce::from(0u32));
		Self::deposit_event(Event::ChainWhitelisted { chain_id: id });
		Ok(().into())
	}

	// *** Proposal voting and execution methods ***

	#[allow(clippy::boxed_local)]
	/// Execute the proposal and signals the result as an event
	fn finalize_execution(
		src_id: T::ChainId,
		nonce: T::ProposalNonce,
		call: Box<T::Proposal>,
	) -> DispatchResultWithPostInfo {
		Self::deposit_event(Event::ProposalApproved { chain_id: src_id, proposal_nonce: nonce });
		call.dispatch(frame_system::RawOrigin::Signed(Self::account_id()).into())
			.map(|_| ())
			.map_err(|e| e.error)?;
		Self::deposit_event(Event::ProposalSucceeded { chain_id: src_id, proposal_nonce: nonce });
		// Increment the nonce once the proposal succeeds
		ProposalNonce::<T, I>::put(nonce);
		Ok(().into())
	}
}

/// Simple ensure origin for the bridge account
#[derive(Encode, Decode, Clone, Eq, PartialEq, TypeInfo, RuntimeDebug)]
pub struct EnsureBridge<T, I>(sp_std::marker::PhantomData<(T, I)>);
impl<T: Config<I>, I: 'static> EnsureOrigin<T::Origin> for EnsureBridge<T, I> {
	type Success = T::AccountId;

	fn try_origin(o: T::Origin) -> Result<Self::Success, T::Origin> {
		let bridge_id = T::BridgeAccountId::get().into_account_truncating();
		o.into().and_then(|o| match o {
			system::RawOrigin::Signed(who) if who == bridge_id => Ok(bridge_id),
			r => Err(T::Origin::from(r)),
		})
	}

	/// Returns an outer origin capable of passing `try_origin` check.
	///
	/// ** Should be used for benchmarking only!!! **
	#[cfg(feature = "runtime-benchmarks")]
	fn successful_origin() -> T::Origin {
		T::Origin::from(frame_system::RawOrigin::Signed(
			T::BridgeAccountId::get().into_account_truncating(),
		))
	}
}<|MERGE_RESOLUTION|>--- conflicted
+++ resolved
@@ -276,17 +276,8 @@
 		/// # <weight>
 		/// - O(1) write
 		/// # </weight>
-<<<<<<< HEAD
 		#[pallet::weight(T::WeightInfo::set_resource())]
-		pub fn set_resource(
-			origin: OriginFor<T>,
-			id: ResourceId,
-			method: Vec<u8>,
-		) -> DispatchResultWithPostInfo {
-=======
-		#[pallet::weight(195_000_000)]
 		pub fn set_resource(origin: OriginFor<T>, id: ResourceId) -> DispatchResultWithPostInfo {
->>>>>>> 2df7f271
 			Self::ensure_admin(origin)?;
 			Self::register_resource(id)
 		}
