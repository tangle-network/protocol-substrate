--- conflicted
+++ resolved
@@ -17,18 +17,10 @@
 frame-system = { default-features = false, git = "https://github.com/paritytech/substrate.git", branch = "polkadot-v0.9.36" }
 sp-runtime = { default-features = false, git = "https://github.com/paritytech/substrate.git", branch = "polkadot-v0.9.36" }
 sp-std = { default-features = false, git = "https://github.com/paritytech/substrate.git", branch = "polkadot-v0.9.36" }
-<<<<<<< HEAD
-pallet-hasher = { path = "../hasher", default-features = false }
-=======
->>>>>>> b5ca20ec
 webb-primitives = { path = "../../primitives", default-features = false }
 
 frame-system-benchmarking = { default-features = false, git = "https://github.com/paritytech/substrate.git", branch = "polkadot-v0.9.36", optional = true }
 frame-benchmarking = { default-features = false, git = "https://github.com/paritytech/substrate.git", branch = "polkadot-v0.9.36", optional = true }
-<<<<<<< HEAD
-arkworks-setups = { version = "1.2.1", default-features = false }
-=======
->>>>>>> b5ca20ec
 ark-bn254 = { version = "^0.3.0", default-features = false, features = [ "curve" ] }
 
 [dev-dependencies]
@@ -39,10 +31,7 @@
 sp-io = { default-features = false, git = "https://github.com/paritytech/substrate.git", branch = "polkadot-v0.9.36" }
 sp-runtime = { default-features = false, git = "https://github.com/paritytech/substrate.git", branch = "polkadot-v0.9.36" }
 pallet-balances = { git = "https://github.com/paritytech/substrate.git", branch = "polkadot-v0.9.36" }
-<<<<<<< HEAD
-=======
 pallet-hasher = { path = "../hasher", default-features = false }
->>>>>>> b5ca20ec
 ark-crypto-primitives = { version = "^0.3.0", features = ["r1cs"], default-features = false }
 ark-ff = { version = "^0.3.0", default-features = false }
 ark-std = { version = "^0.3.0", default-features = false }
