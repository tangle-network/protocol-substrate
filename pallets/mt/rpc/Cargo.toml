--- conflicted
+++ resolved
@@ -1,12 +1,8 @@
 [package]
 authors = ["Webb Tools"]
-<<<<<<< HEAD
-edition = "2021"
-=======
 edition = "2018"
 name = "pallet-mt-rpc"
 version = "0.1.0"
->>>>>>> 651b202d
 
 [dependencies]
 jsonrpsee = { version = "0.16.2", features = ["server"] }
