#![allow(clippy::unnecessary_mut_passed)]

use std::sync::Arc;

use codec::{Decode, Encode};
use jsonrpc_core::Result;
use jsonrpc_derive::rpc;
use sp_api::ProvideRuntimeApi;
use sp_blockchain::HeaderBackend;
use sp_runtime::{generic::BlockId, traits::Block as BlockT};

use pallet_linkable_tree::types::EdgeMetadata;
use pallet_linkable_tree_rpc_runtime_api::LinkableTreeApi;
use webb_primitives::ElementTrait;

/// Linkable Tree RPC methods.
#[rpc]
pub trait LinkableTreeRpcApi<BlockHash, E, C, L> {
	/// Get the Linkable Tree neighbor roots.
	///
	/// Returns the (full) Vec<Element> of the neighbor roots
	#[rpc(name = "lt_getNeighborRoots")]
	fn get_neighbor_roots(&self, tree_id: u32, at: Option<BlockHash>) -> Result<Vec<E>>;

	/// Get the Linkable Tree neighbor edges.
	///
	/// Returns the (full) Vec<EdgeMetadata> of the neighbor edge metadata
	#[rpc(name = "lt_getNeighborEdges")]
	fn get_neighbor_edges(
		&self,
		tree_id: u32,
		at: Option<BlockHash>,
	) -> Result<Vec<EdgeMetadata<C, E, L>>>;
}

/// A struct that implements the `LinkableTreeApi`.
pub struct LinkableTreeClient<C, M> {
	client: Arc<C>,
	_marker: std::marker::PhantomData<M>,
}

impl<C, M> LinkableTreeClient<C, M> {
	/// Create new `Merkle` instance with the given reference to the client.
	pub fn new(client: Arc<C>) -> Self {
		Self { client, _marker: Default::default() }
	}
}

impl<C, B, E, CID, L> LinkableTreeRpcApi<<B as BlockT>::Hash, E, CID, L>
	for LinkableTreeClient<C, B>
where
	B: BlockT,
	E: ElementTrait,
	CID: Encode + Decode,
	L: Encode + Decode,
	C: HeaderBackend<B> + ProvideRuntimeApi<B> + Send + Sync + 'static,
	C::Api: LinkableTreeApi<B, CID, E, L>,
{
	fn get_neighbor_roots(&self, tree_id: u32, at: Option<<B as BlockT>::Hash>) -> Result<Vec<E>> {
		let api = self.client.runtime_api();
		let at = BlockId::hash(at.unwrap_or_else(|| self.client.info().best_hash));
<<<<<<< HEAD
		api.get_neighbor_roots(&at, tree_id).map_err(|e| {
			return Error {
				code: ErrorCode::ServerError(1513), // Too many leaves
				message: "NoNeighborRoots".into(),
				data: Some(format!("{:?}", e).into()),
			}
		})
=======
		let roots = api.get_neighbor_roots(&at, tree_id).ok().flatten();
		Ok(roots.unwrap_or_default())
>>>>>>> c56ed619
	}

	fn get_neighbor_edges(
		&self,
		tree_id: u32,
		at: Option<<B as BlockT>::Hash>,
	) -> Result<Vec<EdgeMetadata<CID, E, L>>> {
		let api = self.client.runtime_api();
		let at = BlockId::hash(at.unwrap_or_else(|| self.client.info().best_hash));
<<<<<<< HEAD
		api.get_neighbor_edges(&at, tree_id).map_err(|e| {
			return Error {
				code: ErrorCode::ServerError(1513), // Too many leaves
				message: "NoNeighborEdges".into(),
				data: Some(format!("{:?}", e).into()),
			}
		})
=======
		let roots = api.get_neighbor_edges(&at, tree_id).ok().flatten();
		Ok(roots.unwrap_or_default())
>>>>>>> c56ed619
	}
}<|MERGE_RESOLUTION|>--- conflicted
+++ resolved
@@ -1,10 +1,29 @@
+// This file is part of Webb.
+
+// Copyright (C) 2021 Webb Technologies Inc.
+// SPDX-License-Identifier: Apache-2.0
+
+// Licensed under the Apache License, Version 2.0 (the "License");
+// you may not use this file except in compliance with the License.
+// You may obtain a copy of the License at
+//
+// 	http://www.apache.org/licenses/LICENSE-2.0
+//
+// Unless required by applicable law or agreed to in writing, software
+// distributed under the License is distributed on an "AS IS" BASIS,
+// WITHOUT WARRANTIES OR CONDITIONS OF ANY KIND, either express or implied.
+// See the License for the specific language governing permissions and
+// limitations under the License.
+
 #![allow(clippy::unnecessary_mut_passed)]
+
+mod error;
 
 use std::sync::Arc;
 
 use codec::{Decode, Encode};
-use jsonrpc_core::Result;
-use jsonrpc_derive::rpc;
+use jsonrpsee::{core::RpcResult, proc_macros::rpc};
+use sc_rpc::DenyUnsafe;
 use sp_api::ProvideRuntimeApi;
 use sp_blockchain::HeaderBackend;
 use sp_runtime::{generic::BlockId, traits::Block as BlockT};
@@ -14,39 +33,40 @@
 use webb_primitives::ElementTrait;
 
 /// Linkable Tree RPC methods.
-#[rpc]
+#[rpc(client, server)]
 pub trait LinkableTreeRpcApi<BlockHash, E, C, L> {
 	/// Get the Linkable Tree neighbor roots.
 	///
 	/// Returns the (full) Vec<Element> of the neighbor roots
-	#[rpc(name = "lt_getNeighborRoots")]
-	fn get_neighbor_roots(&self, tree_id: u32, at: Option<BlockHash>) -> Result<Vec<E>>;
+	#[method(name = "lt_getNeighborRoots")]
+	fn get_neighbor_roots(&self, tree_id: u32, at: Option<BlockHash>) -> RpcResult<Vec<E>>;
 
 	/// Get the Linkable Tree neighbor edges.
 	///
 	/// Returns the (full) Vec<EdgeMetadata> of the neighbor edge metadata
-	#[rpc(name = "lt_getNeighborEdges")]
+	#[method(name = "lt_getNeighborEdges")]
 	fn get_neighbor_edges(
 		&self,
 		tree_id: u32,
 		at: Option<BlockHash>,
-	) -> Result<Vec<EdgeMetadata<C, E, L>>>;
+	) -> RpcResult<Vec<EdgeMetadata<C, E, L>>>;
 }
 
 /// A struct that implements the `LinkableTreeApi`.
 pub struct LinkableTreeClient<C, M> {
 	client: Arc<C>,
+	deny_unsafe: DenyUnsafe,
 	_marker: std::marker::PhantomData<M>,
 }
 
 impl<C, M> LinkableTreeClient<C, M> {
 	/// Create new `Merkle` instance with the given reference to the client.
-	pub fn new(client: Arc<C>) -> Self {
-		Self { client, _marker: Default::default() }
+	pub fn new(client: Arc<C>, deny_unsafe: DenyUnsafe) -> Self {
+		Self { client, deny_unsafe, _marker: Default::default() }
 	}
 }
 
-impl<C, B, E, CID, L> LinkableTreeRpcApi<<B as BlockT>::Hash, E, CID, L>
+impl<C, B, E, CID, L> LinkableTreeRpcApiServer<<B as BlockT>::Hash, E, CID, L>
 	for LinkableTreeClient<C, B>
 where
 	B: BlockT,
@@ -56,41 +76,31 @@
 	C: HeaderBackend<B> + ProvideRuntimeApi<B> + Send + Sync + 'static,
 	C::Api: LinkableTreeApi<B, CID, E, L>,
 {
-	fn get_neighbor_roots(&self, tree_id: u32, at: Option<<B as BlockT>::Hash>) -> Result<Vec<E>> {
+	fn get_neighbor_roots(
+		&self,
+		tree_id: u32,
+		at: Option<<B as BlockT>::Hash>,
+	) -> RpcResult<Vec<E>> {
+		self.deny_unsafe.check_if_safe()?;
+
 		let api = self.client.runtime_api();
 		let at = BlockId::hash(at.unwrap_or_else(|| self.client.info().best_hash));
-<<<<<<< HEAD
-		api.get_neighbor_roots(&at, tree_id).map_err(|e| {
-			return Error {
-				code: ErrorCode::ServerError(1513), // Too many leaves
-				message: "NoNeighborRoots".into(),
-				data: Some(format!("{:?}", e).into()),
-			}
-		})
-=======
-		let roots = api.get_neighbor_roots(&at, tree_id).ok().flatten();
-		Ok(roots.unwrap_or_default())
->>>>>>> c56ed619
+		api.get_neighbor_roots(&at, tree_id)
+			.map_err(|_| error::Error::RootsRequestFailure)
+			.map_err(Into::into)
 	}
 
 	fn get_neighbor_edges(
 		&self,
 		tree_id: u32,
 		at: Option<<B as BlockT>::Hash>,
-	) -> Result<Vec<EdgeMetadata<CID, E, L>>> {
+	) -> RpcResult<Vec<EdgeMetadata<CID, E, L>>> {
+		self.deny_unsafe.check_if_safe()?;
+
 		let api = self.client.runtime_api();
 		let at = BlockId::hash(at.unwrap_or_else(|| self.client.info().best_hash));
-<<<<<<< HEAD
-		api.get_neighbor_edges(&at, tree_id).map_err(|e| {
-			return Error {
-				code: ErrorCode::ServerError(1513), // Too many leaves
-				message: "NoNeighborEdges".into(),
-				data: Some(format!("{:?}", e).into()),
-			}
-		})
-=======
-		let roots = api.get_neighbor_edges(&at, tree_id).ok().flatten();
-		Ok(roots.unwrap_or_default())
->>>>>>> c56ed619
+		api.get_neighbor_edges(&at, tree_id)
+			.map_err(|_| error::Error::EdgesRequestFailure)
+			.map_err(Into::into)
 	}
 }