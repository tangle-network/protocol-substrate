--- conflicted
+++ resolved
@@ -18,11 +18,7 @@
 serde = { features = ["derive"], optional = true, version = "1.0.101" }
 
 # ORML dependencies
-<<<<<<< HEAD
-orml-traits = { git = "https://github.com/webb-tools/open-runtime-module-library.git", branch = "polkadot-v0.9.36", default-features = false }
-=======
 orml-traits = { git = "https://github.com/open-web3-stack/open-runtime-module-library.git", branch = "polkadot-v0.9.36", default-features = false }
->>>>>>> b5ca20ec
 
 # Substrate dependencies
 frame-support = { default-features = false, git = "https://github.com/paritytech/substrate.git", branch = "polkadot-v0.9.36" }
@@ -39,10 +35,7 @@
 [dev-dependencies]
 polkadot-xcm = { package = "xcm", git = "https://github.com/paritytech/polkadot", branch = "release-v0.9.36", default-features = false }
 sp-io = { default-features = false, git = "https://github.com/paritytech/substrate.git", branch = "polkadot-v0.9.36" }
-<<<<<<< HEAD
-=======
 webb-primitives = { path = "../../primitives", default-features = false }
->>>>>>> b5ca20ec
 
 [features]
 default = ["std"]
