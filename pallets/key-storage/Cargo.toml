[package]
authors = ["Webb Technologies Inc."]
description = "A pallet that stores an account and public key mapping."
edition = "2018"
homepage = "https://substrate.dev"
license = "Unlicense"
name = "pallet-key-storage"
repository = "https://github.com/webb-tools/protocol-substrate"
version = "1.0.0"

[package.metadata.docs.rs]
targets = ["x86_64-unknown-linux-gnu"]

[dependencies]
codec = { package = "parity-scale-codec", version = "3", default-features = false, features = ["derive", "max-encoded-len"] }
scale-info = { version = "2.1.1", default-features = false, features = ["derive"] }
log = { version = "0.4.14", default-features = false }
frame-support = { default-features = false, git = "https://github.com/paritytech/substrate.git", branch = "polkadot-v0.9.36" }
frame-system = { default-features = false, git = "https://github.com/paritytech/substrate.git", branch = "polkadot-v0.9.36" }
sp-runtime = { default-features = false, git = "https://github.com/paritytech/substrate.git", branch = "polkadot-v0.9.36" }
sp-std = { default-features = false, git = "https://github.com/paritytech/substrate.git", branch = "polkadot-v0.9.36" }
webb-primitives = { path = "../../primitives", default-features = false, features = ["verifying"] }
frame-system-benchmarking = { default-features = false, git = "https://github.com/paritytech/substrate.git", branch = "polkadot-v0.9.36", optional = true }
<<<<<<< HEAD
frame-benchmarking = { default-features = false, git = "https://github.com/paritytech/substrate.git", branch = "polkadot-v0.9.36", optional = true }
=======
>>>>>>> b5ca20ec

[dev-dependencies]
serde = { version = "1.0.119" }
sp-core = { default-features = false, git = "https://github.com/paritytech/substrate.git", branch = "polkadot-v0.9.36" }
sp-io = { default-features = false, git = "https://github.com/paritytech/substrate.git", branch = "polkadot-v0.9.36" }
sp-runtime = { default-features = false, git = "https://github.com/paritytech/substrate.git", branch = "polkadot-v0.9.36" }
pallet-balances = { default-features = false, git = "https://github.com/paritytech/substrate.git", branch = "polkadot-v0.9.36" }
<<<<<<< HEAD
=======
frame-benchmarking = { default-features = false, git = "https://github.com/paritytech/substrate.git", branch = "polkadot-v0.9.36" }
>>>>>>> b5ca20ec

[features]
default = ["std"]
std = [
    "codec/std",
    "frame-support/std",
    "frame-system/std",
    "sp-runtime/std",
    "sp-std/std",
    "webb-primitives/std",
    "frame-benchmarking/std"
]
runtime-benchmarks = [
    "frame-system/runtime-benchmarks",
    "frame-support/runtime-benchmarks",
]<|MERGE_RESOLUTION|>--- conflicted
+++ resolved
@@ -21,10 +21,6 @@
 sp-std = { default-features = false, git = "https://github.com/paritytech/substrate.git", branch = "polkadot-v0.9.36" }
 webb-primitives = { path = "../../primitives", default-features = false, features = ["verifying"] }
 frame-system-benchmarking = { default-features = false, git = "https://github.com/paritytech/substrate.git", branch = "polkadot-v0.9.36", optional = true }
-<<<<<<< HEAD
-frame-benchmarking = { default-features = false, git = "https://github.com/paritytech/substrate.git", branch = "polkadot-v0.9.36", optional = true }
-=======
->>>>>>> b5ca20ec
 
 [dev-dependencies]
 serde = { version = "1.0.119" }
@@ -32,10 +28,7 @@
 sp-io = { default-features = false, git = "https://github.com/paritytech/substrate.git", branch = "polkadot-v0.9.36" }
 sp-runtime = { default-features = false, git = "https://github.com/paritytech/substrate.git", branch = "polkadot-v0.9.36" }
 pallet-balances = { default-features = false, git = "https://github.com/paritytech/substrate.git", branch = "polkadot-v0.9.36" }
-<<<<<<< HEAD
-=======
 frame-benchmarking = { default-features = false, git = "https://github.com/paritytech/substrate.git", branch = "polkadot-v0.9.36" }
->>>>>>> b5ca20ec
 
 [features]
 default = ["std"]
