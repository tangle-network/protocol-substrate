[package]
authors = ["Webb Technologies Inc."]
description = "FRAME pallet for Webb anchor-handler."
edition = "2018"
homepage = "https://substrate.dev"
license = "Unlicense"
name = "pallet-anchor-handler"
repository = "https://github.com/substrate-developer-hub/substrate-darkwebb-node/"
version = "1.0.0"

[package.metadata.docs.rs]
targets = ["x86_64-unknown-linux-gnu"]

<<<<<<< HEAD
[dependencies]
# third-party dependencies
serde = { version = "1.0.101", optional = true }
codec = { package = "parity-scale-codec", version = "2.3.0", default-features = false, features = ["derive", "max-encoded-len"] }
=======

[dependencies]
# third-party dependencies
serde = { version = "1.0.101", optional = true }
codec = { default-features = false, features = ["derive", "max-encoded-len"], package = "parity-scale-codec", version = "2.2.0" }
>>>>>>> df65b880

# frame dependencies
scale-info = { version = "1.0", default-features = false, features = ["derive"] }
frame-support = { default-features = false, version = "4.0.0-dev", git = "https://github.com/paritytech/substrate.git", branch = "master" }
frame-system = { default-features = false, version = "4.0.0-dev", git = "https://github.com/paritytech/substrate.git", branch = "master" }
sp-std = { default-features = false, version = "4.0.0-dev", git = "https://github.com/paritytech/substrate.git", branch = "master" }
sp-runtime = { default-features = false, version = "4.0.0-dev", git = "https://github.com/paritytech/substrate.git", branch = "master" }
sp-io = { default-features = false, version = "4.0.0-dev", git = "https://github.com/paritytech/substrate.git", branch = "master" }
sp-core = { default-features = false, version = "4.0.0-dev", git = "https://github.com/paritytech/substrate.git", branch = "master" }
sp-arithmetic = { default-features = false, version = "4.0.0-dev", git = "https://github.com/paritytech/substrate.git", branch = "master" }
pallet-mt = { path = "../mt", default-features = false }
pallet-mixer = { path = "../mixer", default-features = false }
pallet-anchor = { path = "../anchor", default-features = false }
pallet-bridge = { path = "../bridge", default-features = false }
orml-traits = { path = "../../open-runtime-module-library/traits", default-features = false }
darkwebb-primitives = { path = "../../primitives", default-features = false }

[dev-dependencies]
serde = { version = "1.0.119" }
sp-core = { default-features = false, version = "4.0.0-dev", git = "https://github.com/paritytech/substrate.git", branch = "master" }
sp-io = { default-features = false, version = "4.0.0-dev", git = "https://github.com/paritytech/substrate.git", branch = "master" }
sp-runtime = { default-features = false, version = "4.0.0-dev", git = "https://github.com/paritytech/substrate.git", branch = "master" }
pallet-balances = { default-features = false, version = "4.0.0-dev", git = "https://github.com/paritytech/substrate.git", branch = "master" }
pallet-hasher = { path = "../hasher", default-features = false }
pallet-mixer = { path = "../mixer", default-features = false }
pallet-mt = { path = "../mt", default-features = false }
pallet-verifier = { path = "../verifier", default-features = false }
darkwebb-primitives = { path = "../../primitives", default-features = false }
ark-crypto-primitives = { version = "^0.3.0", features = ["r1cs"], default-features = false }
orml-tokens = { path = "../../open-runtime-module-library/tokens", default-features = false }
orml-currencies = { path = "../../open-runtime-module-library/currencies", default-features = false }

[features]
default = ["std"]
std = [
	"codec/std",
	"serde",
	"sp-std/std",
	"sp-runtime/std",
	"sp-io/std",
	"sp-core/std",
	"sp-arithmetic/std",
	"frame-support/std",
	"frame-system/std",
	"pallet-hasher/std",
	"pallet-mt/std",
	"pallet-mixer/std",
	"pallet-anchor/std",
	"pallet-bridge/std",
	"orml-traits/std",
	"darkwebb-primitives/std",
]<|MERGE_RESOLUTION|>--- conflicted
+++ resolved
@@ -11,18 +11,10 @@
 [package.metadata.docs.rs]
 targets = ["x86_64-unknown-linux-gnu"]
 
-<<<<<<< HEAD
 [dependencies]
 # third-party dependencies
 serde = { version = "1.0.101", optional = true }
 codec = { package = "parity-scale-codec", version = "2.3.0", default-features = false, features = ["derive", "max-encoded-len"] }
-=======
-
-[dependencies]
-# third-party dependencies
-serde = { version = "1.0.101", optional = true }
-codec = { default-features = false, features = ["derive", "max-encoded-len"], package = "parity-scale-codec", version = "2.2.0" }
->>>>>>> df65b880
 
 # frame dependencies
 scale-info = { version = "1.0", default-features = false, features = ["derive"] }
