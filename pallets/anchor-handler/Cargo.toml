--- conflicted
+++ resolved
@@ -55,14 +55,10 @@
 orml-tokens = { git = "https://github.com/open-web3-stack/open-runtime-module-library.git", default-features = false }
 orml-currencies = { git = "https://github.com/open-web3-stack/open-runtime-module-library.git", default-features = false }
 
-ark-bn254 = {version = "^0.3.0", default-features = false, features = ["curve"]}
+ark-bn254 = { version = "^0.3.0", default-features = false, features = ["curve"] }
 arkworks-setups = { version = "1.0.0", features = ["r1cs"], default-features = false }
 
-<<<<<<< HEAD
 webb-proposals = { git = "https://github.com/webb-tools/webb-rs", branch = "drew/update-version", default-features = false, features = ["scale", "substrate"] }
-=======
-webb-proposals = { version = "0.3.1", default-features = false, features = ["scale","substrate"] }
->>>>>>> 2ec07f8c
 
 
 [features]
