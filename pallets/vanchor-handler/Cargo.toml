--- conflicted
+++ resolved
@@ -28,21 +28,12 @@
 pallet-mt = { path = "../mt", default-features = false }
 pallet-linkable-tree = { path = "../linkable-tree", default-features = false }
 pallet-vanchor = { path = "../vanchor", default-features = false }
-<<<<<<< HEAD
-orml-traits = { git = "https://github.com/webb-tools/open-runtime-module-library.git", branch = "polkadot-v0.9.36", default-features = false }
-=======
 orml-traits = { git = "https://github.com/open-web3-stack/open-runtime-module-library.git", branch = "polkadot-v0.9.36", default-features = false }
->>>>>>> b5ca20ec
 webb-primitives = { path = "../../primitives", default-features = false }
 pallet-asset-registry = { path = "../asset-registry", default-features = false }
 
 frame-system-benchmarking = { default-features = false, git = "https://github.com/paritytech/substrate.git", branch = "polkadot-v0.9.36", optional = true }
 frame-benchmarking = { default-features = false, git = "https://github.com/paritytech/substrate.git", branch = "polkadot-v0.9.36", optional = true }
-<<<<<<< HEAD
-
-hex-literal = "0.3.4"
-=======
->>>>>>> b5ca20ec
 
 [dev-dependencies]
 pallet-signature-bridge = { path = "../signature-bridge", default-features = false }
@@ -59,14 +50,9 @@
 webb-primitives = { path = "../../primitives", default-features = false }
 pallet-key-storage = {path = "../key-storage"}
 ark-crypto-primitives = { version = "^0.3.0", features = ["r1cs"], default-features = false }
-<<<<<<< HEAD
-orml-tokens = { git = "https://github.com/webb-tools/open-runtime-module-library.git", branch = "polkadot-v0.9.36", default-features = false }
-orml-currencies = { git = "https://github.com/webb-tools/open-runtime-module-library.git", branch = "polkadot-v0.9.36", default-features = false }
-=======
 orml-tokens = { git = "https://github.com/open-web3-stack/open-runtime-module-library.git", branch = "polkadot-v0.9.36", default-features = false }
 orml-currencies = { git = "https://github.com/open-web3-stack/open-runtime-module-library.git", branch = "polkadot-v0.9.36", default-features = false }
 hex-literal = "0.3.4"
->>>>>>> b5ca20ec
 
 ark-bn254 = { version = "^0.3.0", default-features = false, features = ["curve"] }
 arkworks-setups = { version = "1.2.1", features = ["r1cs"], default-features = false }
