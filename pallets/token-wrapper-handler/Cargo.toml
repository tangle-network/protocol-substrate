--- conflicted
+++ resolved
@@ -15,38 +15,21 @@
 codec = {package = "parity-scale-codec", version = "3", default-features = false, features = ["derive", "max-encoded-len"]}
 scale-info = { version = "2.1.1", default-features = false, features = ["derive"]}
 asset-registry = {package = "pallet-asset-registry", path = "../asset-registry", default-features = false}
-<<<<<<< HEAD
-webb-primitives = {path = "../../primitives", default-features = false}
-frame-support = {default-features = false, git = "https://github.com/paritytech/substrate.git", branch = "polkadot-v0.9.36" }
-frame-system = {default-features = false, git = "https://github.com/paritytech/substrate.git", branch = "polkadot-v0.9.36" }
-orml-traits = { git = "https://github.com/webb-tools/open-runtime-module-library.git", branch = "polkadot-v0.9.36", default-features = false }
-=======
 frame-support = {default-features = false, git = "https://github.com/paritytech/substrate.git", branch = "polkadot-v0.9.36" }
 frame-system = {default-features = false, git = "https://github.com/paritytech/substrate.git", branch = "polkadot-v0.9.36" }
 orml-traits = { git = "https://github.com/open-web3-stack/open-runtime-module-library.git", branch = "polkadot-v0.9.36", default-features = false }
->>>>>>> b5ca20ec
 pallet-token-wrapper = { path = "../token-wrapper", default-features = false }
 sp-arithmetic = {default-features = false, git = "https://github.com/paritytech/substrate.git", branch = "polkadot-v0.9.36" }
 sp-runtime = {default-features = false, git = "https://github.com/paritytech/substrate.git", branch = "polkadot-v0.9.36" }
 sp-std = {default-features = false, git = "https://github.com/paritytech/substrate.git", branch = "polkadot-v0.9.36" }
-<<<<<<< HEAD
-
-hex-literal = "0.3.4"
-=======
->>>>>>> b5ca20ec
 
 #Optional dependencies
 frame-benchmarking = {default-features = false, git = "https://github.com/paritytech/substrate.git", branch = "polkadot-v0.9.36", optional = true }
 
 [dev-dependencies]
 pallet-signature-bridge = { path = "../signature-bridge", default-features = false }
-<<<<<<< HEAD
-orml-currencies = { git = "https://github.com/webb-tools/open-runtime-module-library.git", branch = "polkadot-v0.9.36", default-features = false }
-orml-tokens = { git = "https://github.com/webb-tools/open-runtime-module-library.git", branch = "polkadot-v0.9.36", default-features = false }
-=======
 orml-currencies = { git = "https://github.com/open-web3-stack/open-runtime-module-library.git", branch = "polkadot-v0.9.36", default-features = false }
 orml-tokens = { git = "https://github.com/open-web3-stack/open-runtime-module-library.git", branch = "polkadot-v0.9.36", default-features = false }
->>>>>>> b5ca20ec
 pallet-balances = { git = "https://github.com/paritytech/substrate",  branch = "polkadot-v0.9.36" }
 pallet-treasury = { git = "https://github.com/paritytech/substrate", branch = "polkadot-v0.9.36" }
 sp-core = {default-features = false, git = "https://github.com/paritytech/substrate.git", branch = "polkadot-v0.9.36" }
