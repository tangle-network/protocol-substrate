[package]
authors = ["Webb Technologies Inc."]
description = "FRAME pallet template for defining custom runtime logic."
edition = "2018"
homepage = "https://substrate.dev"
license = "Unlicense"
name = "pallet-token-wrapper-handler"
repository = "https://github.com/webb-tools/protocol-substrate"
version = "1.0.0"

[package.metadata.docs.rs]
targets = ["x86_64-unknown-linux-gnu"]

[dependencies]
codec = {package = "parity-scale-codec", version = "3", default-features = false, features = ["derive", "max-encoded-len"]}
scale-info = {version = "2.1.1", default-features = false, features = ["derive"]}
asset-registry = {package = "pallet-asset-registry", path = "../asset-registry", default-features = false}
webb-primitives = {path = "../../primitives", default-features = false}
frame-support = {default-features = false, git = "https://github.com/paritytech/substrate.git", branch = "polkadot-v0.9.22"}
frame-system = {default-features = false, git = "https://github.com/paritytech/substrate.git", branch = "polkadot-v0.9.22"}
orml-traits = { git = "https://github.com/open-web3-stack/open-runtime-module-library.git", default-features = false }
pallet-token-wrapper = { path = "../token-wrapper", default-features = false }
pallet-signature-bridge = { path = "../signature-bridge", default-features = false }
pallet-bridge = { path = "../bridge", default-features = false }
sp-arithmetic = {default-features = false, git = "https://github.com/paritytech/substrate.git", branch = "polkadot-v0.9.22"}
sp-runtime = {default-features = false, git = "https://github.com/paritytech/substrate.git", branch = "polkadot-v0.9.22"}
sp-std = {default-features = false, git = "https://github.com/paritytech/substrate.git", branch = "polkadot-v0.9.22"}

hex-literal = "0.3.4"

#Optional dependencies
frame-benchmarking = {default-features = false, git = "https://github.com/paritytech/substrate.git", branch = "polkadot-v0.9.22", optional = true}

[dev-dependencies]
<<<<<<< HEAD
orml-currencies = { git = "https://github.com/open-web3-stack/open-runtime-module-library.git", default-features = false }
orml-tokens = { git = "https://github.com/open-web3-stack/open-runtime-module-library.git", default-features = false }
pallet-balances = {git = "https://github.com/paritytech/substrate",  branch = "polkadot-v0.9.22"}
pallet-treasury = {git = "https://github.com/paritytech/substrate", branch = "polkadot-v0.9.22"}
sp-core = {default-features = false, git = "https://github.com/paritytech/substrate.git", branch = "polkadot-v0.9.22"}
sp-io = {default-features = false, git = "https://github.com/paritytech/substrate.git", branch = "polkadot-v0.9.22"}
webb-proposals = { git = "https://github.com/webb-tools/webb-rs", branch = "drew/update-version", default-features = false, features = ["scale", "substrate"] }
=======
orml-currencies = {path = "../../open-runtime-module-library/currencies", default-features = false}
orml-tokens = {path = "../../open-runtime-module-library/tokens", default-features = false}
pallet-balances = {git = "https://github.com/paritytech/substrate",  branch = "polkadot-v0.9.17"}
pallet-treasury = {git = "https://github.com/paritytech/substrate", branch = "polkadot-v0.9.17"}
sp-core = {default-features = false, git = "https://github.com/paritytech/substrate.git", branch = "polkadot-v0.9.17"}
sp-io = {default-features = false, git = "https://github.com/paritytech/substrate.git", branch = "polkadot-v0.9.17"}
webb-proposals = { version = "0.3.1", default-features = false, features = ["scale","substrate"] }
>>>>>>> 2ec07f8c


[features]
default = ["std"]
runtime-benchmarks = [
  "frame-benchmarking",
  "frame-system/runtime-benchmarks",
  "frame-support/runtime-benchmarks",
]
std = [
  "codec/std",
  "scale-info/std",
  "frame-support/std",
  "frame-system/std",
  "sp-runtime/std",
  "sp-std/std",
  "orml-traits/std",
  "asset-registry/std",
  "webb-primitives/std",
  "frame-benchmarking/std",
  "sp-arithmetic/std",
  "pallet-token-wrapper/std",
  "pallet-bridge/std",
  "pallet-signature-bridge/std"
]
<|MERGE_RESOLUTION|>--- conflicted
+++ resolved
@@ -13,42 +13,32 @@
 
 [dependencies]
 codec = {package = "parity-scale-codec", version = "3", default-features = false, features = ["derive", "max-encoded-len"]}
-scale-info = {version = "2.1.1", default-features = false, features = ["derive"]}
+scale-info = { version = "2.1.1", default-features = false, features = ["derive"]}
 asset-registry = {package = "pallet-asset-registry", path = "../asset-registry", default-features = false}
 webb-primitives = {path = "../../primitives", default-features = false}
-frame-support = {default-features = false, git = "https://github.com/paritytech/substrate.git", branch = "polkadot-v0.9.22"}
-frame-system = {default-features = false, git = "https://github.com/paritytech/substrate.git", branch = "polkadot-v0.9.22"}
+frame-support = {default-features = false, git = "https://github.com/paritytech/substrate.git", branch = "polkadot-v0.9.22" }
+frame-system = {default-features = false, git = "https://github.com/paritytech/substrate.git", branch = "polkadot-v0.9.22" }
 orml-traits = { git = "https://github.com/open-web3-stack/open-runtime-module-library.git", default-features = false }
 pallet-token-wrapper = { path = "../token-wrapper", default-features = false }
 pallet-signature-bridge = { path = "../signature-bridge", default-features = false }
 pallet-bridge = { path = "../bridge", default-features = false }
-sp-arithmetic = {default-features = false, git = "https://github.com/paritytech/substrate.git", branch = "polkadot-v0.9.22"}
-sp-runtime = {default-features = false, git = "https://github.com/paritytech/substrate.git", branch = "polkadot-v0.9.22"}
-sp-std = {default-features = false, git = "https://github.com/paritytech/substrate.git", branch = "polkadot-v0.9.22"}
+sp-arithmetic = {default-features = false, git = "https://github.com/paritytech/substrate.git", branch = "polkadot-v0.9.22" }
+sp-runtime = {default-features = false, git = "https://github.com/paritytech/substrate.git", branch = "polkadot-v0.9.22" }
+sp-std = {default-features = false, git = "https://github.com/paritytech/substrate.git", branch = "polkadot-v0.9.22" }
 
 hex-literal = "0.3.4"
 
 #Optional dependencies
-frame-benchmarking = {default-features = false, git = "https://github.com/paritytech/substrate.git", branch = "polkadot-v0.9.22", optional = true}
+frame-benchmarking = {default-features = false, git = "https://github.com/paritytech/substrate.git", branch = "polkadot-v0.9.22", optional = true }
 
 [dev-dependencies]
-<<<<<<< HEAD
 orml-currencies = { git = "https://github.com/open-web3-stack/open-runtime-module-library.git", default-features = false }
 orml-tokens = { git = "https://github.com/open-web3-stack/open-runtime-module-library.git", default-features = false }
-pallet-balances = {git = "https://github.com/paritytech/substrate",  branch = "polkadot-v0.9.22"}
-pallet-treasury = {git = "https://github.com/paritytech/substrate", branch = "polkadot-v0.9.22"}
-sp-core = {default-features = false, git = "https://github.com/paritytech/substrate.git", branch = "polkadot-v0.9.22"}
-sp-io = {default-features = false, git = "https://github.com/paritytech/substrate.git", branch = "polkadot-v0.9.22"}
+pallet-balances = { git = "https://github.com/paritytech/substrate",  branch = "polkadot-v0.9.22" }
+pallet-treasury = { git = "https://github.com/paritytech/substrate", branch = "polkadot-v0.9.22" }
+sp-core = {default-features = false, git = "https://github.com/paritytech/substrate.git", branch = "polkadot-v0.9.22" }
+sp-io = {default-features = false, git = "https://github.com/paritytech/substrate.git", branch = "polkadot-v0.9.22" }
 webb-proposals = { git = "https://github.com/webb-tools/webb-rs", branch = "drew/update-version", default-features = false, features = ["scale", "substrate"] }
-=======
-orml-currencies = {path = "../../open-runtime-module-library/currencies", default-features = false}
-orml-tokens = {path = "../../open-runtime-module-library/tokens", default-features = false}
-pallet-balances = {git = "https://github.com/paritytech/substrate",  branch = "polkadot-v0.9.17"}
-pallet-treasury = {git = "https://github.com/paritytech/substrate", branch = "polkadot-v0.9.17"}
-sp-core = {default-features = false, git = "https://github.com/paritytech/substrate.git", branch = "polkadot-v0.9.17"}
-sp-io = {default-features = false, git = "https://github.com/paritytech/substrate.git", branch = "polkadot-v0.9.17"}
-webb-proposals = { version = "0.3.1", default-features = false, features = ["scale","substrate"] }
->>>>>>> 2ec07f8c
 
 
 [features]
