// This file is part of Webb.

// Copyright (C) 2021 Webb Technologies Inc.
// SPDX-License-Identifier: Apache-2.0

// Licensed under the Apache License, Version 2.0 (the "License");
// you may not use this file except in compliance with the License.
// You may obtain a copy of the License at
//
// 	http://www.apache.org/licenses/LICENSE-2.0
//
// Unless required by applicable law or agreed to in writing, software
// distributed under the License is distributed on an "AS IS" BASIS,
// WITHOUT WARRANTIES OR CONDITIONS OF ANY KIND, either express or implied.
// See the License for the specific language governing permissions and
// limitations under the License.

//! # Anonymity Mining Module
//!
//! ## Overview
//!
//! The supported dispatchable functions are documented in the [`Call`] enum.

// Ensure we're `no_std` when compiling for Wasm.
#![cfg_attr(not(feature = "std"), no_std)]

#[cfg(test)]
pub mod mock;
#[cfg(test)]
mod tests;

use frame_support::{
	pallet_prelude::DispatchError,
	sp_runtime::{
		traits::{AccountIdConversion, Saturating},
		FixedI64, FixedPointNumber, SaturatedConversion,
	},
	traits::{Get, Time},
	PalletId,
};
use orml_traits::MultiCurrency;
use pallet_vanchor::VAnchorConfigration;
<<<<<<< HEAD
use sp_std::{convert::TryInto, prelude::*, vec};
use webb_primitives::{
	traits::vanchor::{VAnchorInspector, VAnchorInterface},
	types::{
		runtime::Moment,
		vanchor::{ExtData, ProofData, VAnchorMetadata},
	},
};
=======
use sp_std::{convert::TryInto, vec};
use webb_primitives::traits::vanchor::{VAnchorInspector, VAnchorInterface};
>>>>>>> 8f44203b

pub use pallet::*;

/// Type alias for the orml_traits::MultiCurrency::Balance type
pub type BalanceOf<T, I> =
	<<T as Config<I>>::Currency as MultiCurrency<<T as frame_system::Config>::AccountId>>::Balance;
/// Type alias for the orml_traits::MultiCurrency::CurrencyId type
pub type CurrencyIdOf<T, I> = <<T as pallet::Config<I>>::Currency as MultiCurrency<
	<T as frame_system::Config>::AccountId,
>>::CurrencyId;

#[frame_support::pallet]
pub mod pallet {
	use super::*;
	use frame_support::{dispatch::DispatchResultWithPostInfo, pallet_prelude::*};
	use frame_system::pallet_prelude::*;

	#[pallet::pallet]
	#[pallet::generate_store(pub(super) trait Store)]

	pub struct Pallet<T, I = ()>(_);

	#[pallet::config]
	/// The module configuration trait.
	pub trait Config<I: 'static = ()>:
		frame_system::Config + pallet_balances::Config + pallet_vanchor::Config<I>
	{
		/// The overarching event type.
		type RuntimeEvent: From<Event<Self, I>>
			+ IsType<<Self as frame_system::Config>::RuntimeEvent>;

		/// Account Identifier from which the internal Pot is generated.
		type PotId: Get<PalletId>;

		/// The tree
		type Tree: TreeInterface<Self::AccountId, Self::TreeId, Self::Element>
			+ TreeInspector<Self::AccountId, Self::TreeId, Self::Element>;

		/// Currency type for taking deposits
		type Currency: MultiCurrency<Self::AccountId>;

		/// VAnchor Interface
		type VAnchor: VAnchorInterface<VAnchorConfigration<Self, I>>
			+ VAnchorInspector<VAnchorConfigration<Self, I>>;

		/// AP asset id
		#[pallet::constant]
		type AnonymityPointsAssetId: Get<CurrencyIdOf<Self, I>>;

		/// Reward asset id
		#[pallet::constant]
		type RewardAssetId: Get<CurrencyIdOf<Self, I>>;

		/// Native currency id
		#[pallet::constant]
		type NativeCurrencyId: Get<CurrencyIdOf<Self, I>>;

		// /// Time provider
		type Time: Time;

		/// Start time
		#[pallet::constant]
		type StartTimestamp: Get<u64>;

		#[pallet::constant]
		type Duration: Get<u64>;

		#[pallet::constant]
		type InitialLiquidity: Get<u64>;

		#[pallet::constant]
		type Liquidity: Get<u64>;

		/// The origin which may forcibly reset parameters or otherwise alter
		/// privileged attributes.
		type ForceOrigin: EnsureOrigin<Self::RuntimeOrigin>;
	}

	#[pallet::genesis_config]
	pub struct GenesisConfig<T: Config<I>, I: 'static = ()> {
		pub phantom: (PhantomData<T>, PhantomData<I>),
	}

	#[cfg(feature = "std")]
	impl<T: Config<I>, I: 'static> Default for GenesisConfig<T, I> {
		fn default() -> Self {
			Self { phantom: Default::default() }
		}
	}

	#[pallet::genesis_build]
	impl<T: Config<I>, I: 'static> GenesisBuild<T, I> for GenesisConfig<T, I> {
		fn build(&self) {}
	}

	#[pallet::storage]
<<<<<<< HEAD
	#[pallet::getter(fn parameters)]
	/// Details of the module's parameters
	pub(super) type Parameters<T: Config<I>, I: 'static = ()> =
		StorageValue<_, Vec<u8>, ValueQuery>;

	/// Miner
	#[pallet::storage]
	#[pallet::getter(fn get_reward_verifier)]
	pub type RewardVerifier<T: Config<I>, I: 'static = ()> =
		StorageValue<_, T::AccountId, ValueQuery>;

	#[pallet::storage]
	#[pallet::getter(fn get_withdraw_verifier)]
	pub type RewardVerifier<T: Config<I>, I: 'static = ()> =
		StorageValue<_, T::AccountId, ValueQuery>;

	#[pallet::storage]
	#[pallet::getter(fn get_tree_update_verifier)]
	pub type TreeUpdateVerifier<T: Config<I>, I: 'static = ()> =
		StorageValue<_, T::AccountId, ValueQuery>;

	#[pallet::storage]
	#[pallet::getter(fn get_governance)]
	pub type Governance<T: Config<I>, I: 'static = ()> = StorageValue<_, T::AccountId, ValueQuery>;

	#[pallet::storage]
	#[pallet::getter(fn get_tornado_trees)]
	pub type TornadoTrees<T: Config<I>, I: 'static = ()> =
		StorageValue<_, T::AccountId, ValueQuery>;

	/// Rewards
	#[pallet::storage]
=======
>>>>>>> 8f44203b
	#[pallet::getter(fn get_pool_weight)]
	pub type PoolWeight<T: Config<I>, I: 'static = ()> = StorageValue<_, u64, ValueQuery>;

	#[pallet::storage]
	#[pallet::getter(fn get_tokens_sold)]
	pub type TokensSold<T: Config<I>, I: 'static = ()> = StorageValue<_, u64, ValueQuery>;

	#[pallet::event]
	#[pallet::generate_deposit(pub fn deposit_event)]
	pub enum Event<T: Config<I>, I: 'static = ()> {
		VerifiersUpdated {
			sender: T::AccountId,
			reward_verifier: T::AccountId,
			withdraw_verifier: T::AccountId,
			tree_update_verifier: T::AccountId,
		},
		UpdatedPoolWeight {
			pool_weight: u64,
		},
		UpdatedTokensSold {
			tokens_sold: u64,
		},
	}

	#[pallet::error]
	pub enum Error<T, I = ()> {
		/// Error during hashing
		HashError,
		/// Invalid reward proof
		InvalidRewardProof,
		/// Invalid withdraw proof
		InvalidWithdrawProof,
	}

	#[pallet::call]
	impl<T: Config<I>, I: 'static> Pallet<T, I> {
		#[pallet::weight(0)]
		#[pallet::call_index(0)]
		pub fn swap(
			origin: OriginFor<T>,
			recipient: T::AccountId,
			amount: BalanceOf<T, I>,
		) -> DispatchResultWithPostInfo {
			ensure_signed(origin)?;
			let tokens = Self::get_expected_return(&Self::account_id(), amount);

			let tokens_sold_u64 = tokens.saturated_into::<u64>();
			let prev_tokens_sold_u64 = Self::get_tokens_sold();
			Self::set_tokens_sold(prev_tokens_sold_u64 + tokens_sold_u64);

			// Deposit AP tokens to the pallet
			<T as Config<I>>::Currency::transfer(
				T::AnonymityPointsAssetId::get(),
				&recipient,
				&Self::account_id(),
				amount,
			)?;

			// Pallet sends reward tokens
			<T as Config<I>>::Currency::transfer(
				T::RewardAssetId::get(),
				&Self::account_id(),
				&recipient,
				tokens,
			)?;

			Ok(().into())
		}

		// TODO: set_rates

		// Set tornado trees
		#[pallet::weight(0)]
		pub fn set_tornado_trees(
			origin: OriginFor<T>,
			tornado_trees: T::AccountId,
		) -> DispatchResult {
			let sender = ensure_signed(origin)?;
			ensure!(Self::governance() == sender, "Only governance can perform this action");
			<TornadoTrees<T>>::put(tornado_trees);
			Ok(())
		}

		// Set verifiers
		#[pallet::weight(0)]
		pub fn set_verifiers(
			origin: OriginFor<T>,
			reward_verifier: T::AccountId,
			withdraw_verifier: T::AccountId,
			tree_update_verifier: T::AccountId,
		) -> DispatchResult {
			let sender = ensure_signed(origin)?;
			ensure!(Self::governance() == sender, "Only governance can perform this action");

			<RewardVerifier<T>>::put(reward_verifier);
			<WithdrawVerifier<T>>::put(withdraw_verifier);
			<TreeUpdateVerifier<T>>::put(tree_update_verifier);

			Self::deposit_event(Event::VerifiersUpdated(
				sender,
				reward_verifier,
				withdraw_verifier,
				tree_update_verifier,
			));

			Ok(())
		}
	}
}

impl<T: Config<I>, I: 'static> Pallet<T, I> {
	/// Get a unique, inaccessible account id from the `PotId`.
	pub fn account_id() -> T::AccountId {
		T::PotId::get().into_account_truncating()
	}

	pub fn get_root(tree_id: T::TreeId) -> Result<T::Element, DispatchError> {
		T::Tree::get_root(tree_id)
	}

	pub fn is_known_root(
		tree_id: T::TreeId,
		target_root: T::Element,
	) -> Result<bool, DispatchError> {
		T::Tree::is_known_root(tree_id, target_root)
	}

	pub fn is_nullifier_used(tree_id: T::TreeId, nullifier_hash: T::Element) -> bool {
		NullifierHashes::<T, I>::contains_key(tree_id, nullifier_hash)
	}

	pub fn ensure_known_root(id: T::TreeId, target_root: T::Element) -> Result<(), DispatchError> {
		let is_known: bool = Self::is_known_root(id, target_root)?;
		ensure!(is_known, Error::<T, I>::UnknownRoot);
		Ok(())
	}

	pub fn ensure_nullifier_unused(
		id: T::TreeId,
		nullifier: T::Element,
	) -> Result<(), DispatchError> {
		ensure!(!Self::is_nullifier_used(id, nullifier), Error::<T, I>::AlreadyRevealedNullifier);
		Ok(())
	}

	/// Reward - TODO: modify
	fn reward(
		id: T::TreeId,
		proof_bytes: &[u8],
		root: T::Element,
		nullifier_hash: T::Element,
		recipient: T::AccountId,
		relayer: T::AccountId,
		fee: BalanceOf<T, I>,
		refund: BalanceOf<T, I>,
	) -> Result<(), DispatchError> {
		let mixer = Self::get_mixer(id)?;
		// Check if local root is known
		ensure!(T::Tree::is_known_root(id, root)?, Error::<T, I>::UnknownRoot);
		// Check nullifier and add or return `AlreadyRevealedNullifier`
		Self::ensure_nullifier_unused(id, nullifier_hash)?;
		Self::add_nullifier_hash(id, nullifier_hash)?;
		// Format proof public inputs for verification
		let mut bytes = Vec::new();
		let element_encoder = |v: &[u8]| {
			let mut output = [0u8; 32];
			output.iter_mut().zip(v).for_each(|(b1, b2)| *b1 = *b2);
			output
		};
		let recipient_bytes = truncate_and_pad(&recipient.using_encoded(element_encoder)[..]);
		let relayer_bytes = truncate_and_pad(&relayer.using_encoded(element_encoder)[..]);

		let mut arbitrary_data_bytes = Vec::new();
		arbitrary_data_bytes.extend_from_slice(&recipient_bytes);
		arbitrary_data_bytes.extend_from_slice(&relayer_bytes);
		arbitrary_data_bytes.extend_from_slice(&fee.encode());
		arbitrary_data_bytes.extend_from_slice(&refund.encode());
		let arbitrary_data = T::ArbitraryHasher::hash(&arbitrary_data_bytes, &[])
			.map_err(|_| Error::<T, I>::InvalidArbitraryData)?;

		bytes.extend_from_slice(&nullifier_hash.encode());
		bytes.extend_from_slice(&root.encode());
		bytes.extend_from_slice(&arbitrary_data);
		let result = T::Verifier::verify(&bytes, proof_bytes)?;
		log::info!("verification result: {}", result);
		ensure!(result, Error::<T, I>::InvalidRewardProof);

		// TODO: check amount, if > fee then swap
		Ok(())
	}

	/// Withdraw - TODO: modify
	fn withdraw(
		id: T::TreeId,
		proof_bytes: &[u8],
		root: T::Element,
		nullifier_hash: T::Element,
		recipient: T::AccountId,
		relayer: T::AccountId,
		fee: BalanceOf<T, I>,
		refund: BalanceOf<T, I>,
	) -> Result<(), DispatchError> {
		let mixer = Self::get_mixer(id)?;
		// Check if local root is known
		ensure!(T::Tree::is_known_root(id, root)?, Error::<T, I>::UnknownRoot);
		// Check nullifier and add or return `AlreadyRevealedNullifier`
		Self::ensure_nullifier_unused(id, nullifier_hash)?;
		Self::add_nullifier_hash(id, nullifier_hash)?;
		// Format proof public inputs for verification
		let mut bytes = Vec::new();
		let element_encoder = |v: &[u8]| {
			let mut output = [0u8; 32];
			output.iter_mut().zip(v).for_each(|(b1, b2)| *b1 = *b2);
			output
		};
		let recipient_bytes = truncate_and_pad(&recipient.using_encoded(element_encoder)[..]);
		let relayer_bytes = truncate_and_pad(&relayer.using_encoded(element_encoder)[..]);

		let mut arbitrary_data_bytes = Vec::new();
		arbitrary_data_bytes.extend_from_slice(&recipient_bytes);
		arbitrary_data_bytes.extend_from_slice(&relayer_bytes);
		arbitrary_data_bytes.extend_from_slice(&fee.encode());
		arbitrary_data_bytes.extend_from_slice(&refund.encode());
		let arbitrary_data = T::ArbitraryHasher::hash(&arbitrary_data_bytes, &[])
			.map_err(|_| Error::<T, I>::InvalidArbitraryData)?;

		bytes.extend_from_slice(&nullifier_hash.encode());
		bytes.extend_from_slice(&root.encode());
		bytes.extend_from_slice(&arbitrary_data);

		let result = T::Verifier::verify(&bytes, proof_bytes)?;
		log::info!("verification result: {}", result);
		ensure!(result, Error::<T, I>::InvalidWithdrawProof);

		// TODO: check amount, if > fee then swap
		Ok(())
	}

	// Rewards

	// Set pool weight
	pub fn set_pool_weight(new_pool_weight: u64) -> Result<(), DispatchError> {
		PoolWeight::<T, I>::set(new_pool_weight);
		Self::deposit_event(Event::UpdatedPoolWeight { pool_weight: new_pool_weight });
		Ok(())
	}

	// Set tokens sold
	pub fn set_tokens_sold(new_tokens_sold: u64) -> Result<(), DispatchError> {
		TokensSold::<T, I>::set(new_tokens_sold);
		Self::deposit_event(Event::UpdatedTokensSold { tokens_sold: new_tokens_sold });
		Ok(())
	}

	// Get current timestamp
	pub fn get_current_timestamp() -> u64 {
		let current_timestamp = T::Time::now();

		current_timestamp.saturated_into::<u64>()
	}

	/// Get expected number of tokens to swap
	pub fn get_expected_return(addr: &T::AccountId, amount: BalanceOf<T, I>) -> BalanceOf<T, I> {
		let old_balance = Self::get_virtual_balance(addr);
		let pool_weight = Self::get_pool_weight();
		let amount_u64: u64 = amount.saturated_into::<u64>();
		let pool_weight_u64: u64 = pool_weight.saturated_into::<u64>();
		let amount_i64: i64 = amount_u64 as i64;
		let pool_weight_i64: i64 = pool_weight_u64 as i64;
		let amount_fp: FixedI64 = FixedPointNumber::from_inner(amount_i64);
		let pool_weight_fp: FixedI64 = FixedPointNumber::from_inner(pool_weight_i64);
		let pow = -(amount_fp / pool_weight_fp);

		let pow_f64: f64 = pow.to_float();
		let exp = pow_f64.exp();

		let old_balance_u64 = old_balance.saturated_into::<u64>();

		let old_balance_f64 = old_balance_u64 as f64;
		let final_new_balance_f64 = old_balance_f64 * exp;
		let final_new_balance_i64 = final_new_balance_f64.round();
		let final_new_balance_u64 = final_new_balance_i64 as u64;

		let _final_balance_new =
			old_balance.saturating_sub(final_new_balance_u64.saturated_into::<BalanceOf<T, I>>());
		let final_balance_new_u64 = old_balance_u64 - final_new_balance_u64;

		final_balance_new_u64.saturated_into::<BalanceOf<T, I>>()
	}

	/// Calculate balance to use
	pub fn get_virtual_balance(addr: &T::AccountId) -> BalanceOf<T, I> {
		let reward_balance =
			<T as Config<I>>::Currency::total_balance(T::RewardAssetId::get(), addr);
		let start_timestamp = T::StartTimestamp::get();
		let current_timestamp = T::Time::now();
		let start_timestamp_u64 = start_timestamp.saturated_into::<u64>();
		let current_timestamp_u64 = current_timestamp.saturated_into::<u64>();
		let elapsed_u64 = current_timestamp_u64.saturating_sub(start_timestamp_u64);
		let liquidity_u64 = T::Liquidity::get().saturated_into::<u64>();
		let tokens_sold = Self::get_tokens_sold();
		if elapsed_u64 <= <T as Config<I>>::Duration::get() {
			let _liquidity = T::Liquidity::get();
			let duration = T::Duration::get();
			let amount =
				T::InitialLiquidity::get() + (liquidity_u64 * elapsed_u64) / duration - tokens_sold;
			let modified_reward_balance = amount.saturated_into::<BalanceOf<T, I>>();
			//let elapsed_balance = elapsed.saturated_into::<BalanceOf<T, I>>();
			let _elapsed_balance = (elapsed_u64).saturated_into::<BalanceOf<T, I>>();
			modified_reward_balance
		} else {
			reward_balance
		}
	}
}<|MERGE_RESOLUTION|>--- conflicted
+++ resolved
@@ -40,7 +40,6 @@
 };
 use orml_traits::MultiCurrency;
 use pallet_vanchor::VAnchorConfigration;
-<<<<<<< HEAD
 use sp_std::{convert::TryInto, prelude::*, vec};
 use webb_primitives::{
 	traits::vanchor::{VAnchorInspector, VAnchorInterface},
@@ -49,10 +48,6 @@
 		vanchor::{ExtData, ProofData, VAnchorMetadata},
 	},
 };
-=======
-use sp_std::{convert::TryInto, vec};
-use webb_primitives::traits::vanchor::{VAnchorInspector, VAnchorInterface};
->>>>>>> 8f44203b
 
 pub use pallet::*;
 
@@ -149,7 +144,6 @@
 	}
 
 	#[pallet::storage]
-<<<<<<< HEAD
 	#[pallet::getter(fn parameters)]
 	/// Details of the module's parameters
 	pub(super) type Parameters<T: Config<I>, I: 'static = ()> =
@@ -182,8 +176,6 @@
 
 	/// Rewards
 	#[pallet::storage]
-=======
->>>>>>> 8f44203b
 	#[pallet::getter(fn get_pool_weight)]
 	pub type PoolWeight<T: Config<I>, I: 'static = ()> = StorageValue<_, u64, ValueQuery>;
 
