[package]
authors = ["Webb Technologies Inc."]
description = "FRAME pallet template for defining custom runtime logic."
edition = "2018"
homepage = "https://substrate.dev"
license = "Unlicense"
name = "pallet-verifier"
repository = "https://github.com/substrate-developer-hub/substrate-darkwebb-node/"
version = "1.0.0"

[package.metadata.docs.rs]
targets = ["x86_64-unknown-linux-gnu"]

<<<<<<< HEAD
=======

>>>>>>> df65b880
[dependencies]
codec = { package = "parity-scale-codec", version = "2.3.0", default-features = false, features = ["derive", "max-encoded-len"] }
scale-info = { version = "1.0", default-features = false, features = ["derive"] }
codec = { default-features = false, features = ["derive", "max-encoded-len"], package = "parity-scale-codec", version = "2.2.0" }

frame-support = { default-features = false, version = "4.0.0-dev", git = "https://github.com/paritytech/substrate.git", branch = "master" }
frame-system = { default-features = false, version = "4.0.0-dev", git = "https://github.com/paritytech/substrate.git", branch = "master" }
sp-runtime = { default-features = false, version = "4.0.0-dev", git = "https://github.com/paritytech/substrate.git", branch = "master" }
sp-std = { default-features = false, version = "4.0.0-dev", git = "https://github.com/paritytech/substrate.git", branch = "master" }
darkwebb-primitives = { path = "../../primitives", default-features = false }

[dev-dependencies]
serde = { version = "1.0.119" }
sp-core = { default-features = false, version = "4.0.0-dev", git = "https://github.com/paritytech/substrate.git", branch = "master" }
sp-io = { default-features = false, version = "4.0.0-dev", git = "https://github.com/paritytech/substrate.git", branch = "master" }
sp-runtime = { default-features = false, version = "4.0.0-dev", git = "https://github.com/paritytech/substrate.git", branch = "master" }
pallet-balances = { version = "4.0.0-dev", git = "https://github.com/paritytech/substrate.git", branch = "master" }
ark-crypto-primitives = { version = "^0.3.0", features = ["r1cs"], default-features = false }

[features]
default = ["std"]
std = [
    "codec/std",
    "frame-support/std",
    "frame-system/std",
    "sp-runtime/std",
    "sp-std/std",
    "darkwebb-primitives/std",
]<|MERGE_RESOLUTION|>--- conflicted
+++ resolved
@@ -11,14 +11,9 @@
 [package.metadata.docs.rs]
 targets = ["x86_64-unknown-linux-gnu"]
 
-<<<<<<< HEAD
-=======
-
->>>>>>> df65b880
 [dependencies]
 codec = { package = "parity-scale-codec", version = "2.3.0", default-features = false, features = ["derive", "max-encoded-len"] }
 scale-info = { version = "1.0", default-features = false, features = ["derive"] }
-codec = { default-features = false, features = ["derive", "max-encoded-len"], package = "parity-scale-codec", version = "2.2.0" }
 
 frame-support = { default-features = false, version = "4.0.0-dev", git = "https://github.com/paritytech/substrate.git", branch = "master" }
 frame-system = { default-features = false, version = "4.0.0-dev", git = "https://github.com/paritytech/substrate.git", branch = "master" }
