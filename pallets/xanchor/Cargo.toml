--- conflicted
+++ resolved
@@ -19,11 +19,7 @@
 pallet-mt = { path = "../mt", default-features = false }
 pallet-linkable-tree = { path = "../linkable-tree", default-features = false }
 pallet-vanchor = { path = "../vanchor", default-features = false }
-<<<<<<< HEAD
-orml-traits = { git = "https://github.com/webb-tools/open-runtime-module-library.git", branch = "polkadot-v0.9.36", default-features = false }
-=======
 orml-traits = { git = "https://github.com/open-web3-stack/open-runtime-module-library.git", branch = "polkadot-v0.9.36", default-features = false }
->>>>>>> b5ca20ec
 webb-primitives = { path = "../../primitives", default-features = false }
 pallet-asset-registry = { path = "../asset-registry", default-features = false }
 webb-proposals = { version = "0.5.4", default-features = false, features = ["scale", "substrate"] }
@@ -43,13 +39,8 @@
 pallet-preimage = { git = "https://github.com/paritytech/substrate.git", branch = "polkadot-v0.9.36" }
 pallet-scheduler = { git = "https://github.com/paritytech/substrate.git", branch = "polkadot-v0.9.36" }
 pallet-balances = { default-features = false, git = "https://github.com/paritytech/substrate.git", branch = "polkadot-v0.9.36" }
-<<<<<<< HEAD
-orml-tokens = { git = "https://github.com/webb-tools/open-runtime-module-library.git", branch = "polkadot-v0.9.36", default-features = false }
-orml-currencies = { git = "https://github.com/webb-tools/open-runtime-module-library.git", branch = "polkadot-v0.9.36", default-features = false }
-=======
 orml-tokens = { git = "https://github.com/open-web3-stack/open-runtime-module-library.git", branch = "polkadot-v0.9.36", default-features = false }
 orml-currencies = { git = "https://github.com/open-web3-stack/open-runtime-module-library.git", branch = "polkadot-v0.9.36", default-features = false }
->>>>>>> b5ca20ec
 rand = "0.8.4"
 
 ark-crypto-primitives = { version = "^0.3.0", features = ["r1cs"], default-features = false }
