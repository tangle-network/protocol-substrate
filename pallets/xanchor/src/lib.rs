// This file is part of Webb.

// Copyright (C) 2021 Webb Technologies Inc.
// SPDX-License-Identifier: Apache-2.0

// Licensed under the Apache License, Version 2.0 (the "License")
// you may not use this file except in compliance with the License.
// You may obtain a copy of the License at
//
// 	http://www.apache.org/licenses/LICENSE-2.0
//
// Unless required by applicable law or agreed to in writing, software
// distributed under the License is distributed on an "AS IS" BASIS,
// WITHOUT WARRANTIES OR CONDITIONS OF ANY KIND, either express or implied.
// See the License for the specific language governing permissions and
// limitations under the License.

//! # xAnchor Module
//!
//! A module for managing the linking process between anchors.
//!
//! ## Overview
//!
//! The xanchor module provides functionality for:
//!
//! * Linking additional anchors from other chains.
//! * Updates anchors upon sucessfully requested link.
//! * Signaling the success of the linking process back to the other chain that requested the link.
//!
//! ## Interface
//!
//! ### Permissionless Functions
//!
//! * `propose_to_link_anchor`: Creates a new Proposal to link two anchors cross-chain by creating
//!   on-chain proposal that once passed will send to the other chain a link proposal.
//! * `handle_link_anchor_message`: Handles the Link anchor proposal from other chain, by creating
//!   an on-chain proposal that once passed will link the anchors on the local chain, also signals
//!   back the caller chain with the proposal hash, so the caller chain know that the link process
//!   is complete.
//! * `sync_anchors`: Sync All the Anchors in this chain to the other chains that are already
//!   linked.
//!
//! ### Permissioned Functions
//!
//! * `send_link_anchor_message`: Once a proposal is passed, this function will send a Link proposal
//!   to the other chain also, save the proposal hash locally so when the other chain passes the
//!   proposal, we get signled back with the proposal hash and we link the anchors. This method
//!   requires the `origin` to be [T::DemocracyOrigin].
//! * `save_link_proposal`: Stores Proposal to link two anchors cross-chain. This method requires
//!   the `origin` to be a sibling parachain.
//! * `link_anchors`: Links chain locally, and signal back to the other chain that requested the
//!   link that the link process is completed. This method requires the `origin` to be
//!   [T::DemocracyOrigin].
//! * `handle_link_anchors`: Handles the signal back from the other parachain, if the link process
//!   is there is done to complete the link process here too. This method requires the `origin` to
//!   be a sibling parachain.
//! * `register_resource_id`: Registers this [ResourceId] to an anchor which exists on the other
//!   chain. Only could be called by [T::DemocracyOrigin].
//! * `force_register_resource_id`: A Forced version of [Self::register_resource_id] which can be
//!   only called by the Root.
//! * `update`: Updates the anchor. This method requires the `origin` to be a sibling parachain.
//! * `force_update`: A Forced version of [Self::update] which can be only called by the Root.
//!
//! ## Related Modules
//!
//! * Anchor Pallet
//! * Linkable-tree Pallet
//! * MT pallet

#![cfg_attr(not(feature = "std"), no_std)]

use codec::Encode;
use cumulus_pallet_xcm::{ensure_sibling_para, Origin as CumulusOrigin};
use cumulus_primitives_core::ParaId;
use frame_support::{
	dispatch::{DispatchResult, DispatchResultWithPostInfo},
	ensure,
	pallet_prelude::*,
};
use frame_system::{pallet_prelude::*, Config as SystemConfig};
use pallet_anchor::{AnchorConfigration, PostDepositHook};
use pallet_linkable_tree::types::EdgeMetadata;
use sp_std::prelude::*;
use webb_primitives::{
	anchor::{AnchorInspector, AnchorInterface},
	utils::{self, compute_chain_id_type},
	webb_proposals::{
<<<<<<< HEAD
		substrate::AnchorUpdateProposal, FunctionSignature, ProposalHeader, ResourceId,
=======
		substrate::AnchorUpdateProposal, FunctionSignature, Nonce, ProposalHeader, ResourceId,
>>>>>>> 2ec07f8c
		TargetSystem, TypedChainId,
	},
	ElementTrait,
};
use xcm::latest::prelude::*;

#[cfg(test)]
mod mock;

#[cfg(test)]
mod tests;

pub mod types;
pub use pallet::*;
use types::*;

pub type ChainIdOf<T, I> = <T as pallet_linkable_tree::Config<I>>::ChainId;
pub type ElementOf<T, I> = <T as pallet_mt::Config<I>>::Element;
pub type TreeIdOf<T, I> = <T as pallet_mt::Config<I>>::TreeId;
pub type LeafIndexOf<T, I> = <T as pallet_mt::Config<I>>::LeafIndex;
pub type EdgeMetadataOf<T, I> = EdgeMetadata<ChainIdOf<T, I>, ElementOf<T, I>, LeafIndexOf<T, I>>;
pub type LinkProposalOf<T, I> = LinkProposal<ChainIdOf<T, I>, TreeIdOf<T, I>>;

#[frame_support::pallet]
pub mod pallet {
	use super::*;
	use frame_support::transactional;
	use pallet_anchor::BalanceOf;

	#[pallet::pallet]
	#[pallet::generate_store(pub(super) trait Store)]
	#[pallet::without_storage_info]
	pub struct Pallet<T, I = ()>(_);

	/// The module configuration trait.
	#[pallet::config]
	pub trait Config<I: 'static = ()>: frame_system::Config + pallet_anchor::Config<I> {
		/// The overarching event type.
		type Event: From<Event<Self, I>> + IsType<<Self as frame_system::Config>::Event>;

		type Origin: From<<Self as SystemConfig>::Origin>
			+ Into<Result<CumulusOrigin, <Self as Config<I>>::Origin>>;

		/// The overarching call type; we assume sibling chains use the same
		/// type.
		type Call: From<Call<Self, I>> + Encode;
		type ParaId: Get<ParaId>;
		type XcmSender: SendXcm;
		type DemocracyGovernanceDelegate: DemocracyGovernanceDelegate<
			Self,
			<Self as Config<I>>::Call,
			BalanceOf<Self, I>,
		>;
		type DemocracyOrigin: EnsureOrigin<<Self as SystemConfig>::Origin>;
		/// Anchor Interface
		type Anchor: AnchorInterface<AnchorConfigration<Self, I>>
			+ AnchorInspector<AnchorConfigration<Self, I>>;
	}
	/// The map of *eventually* linked anchors cross other chains.
	///
	/// * Key1: [T::ChainId] -> Other chain id (ParachainId).
	/// * Key2: [T::TreeId] -> Local Anchor's tree id.
	/// * Value: [Option<T::TreeId>] -> Other chain's Anchor's tree id (a la
	/// `RemoteAnchor`) or empty, in case if we don't know yet the target tree
	/// id.
	#[pallet::storage]
	#[pallet::getter(fn pending_linked_anchors)]
	pub type PendingLinkedAnchors<T: Config<I>, I: 'static = ()> = StorageDoubleMap<
		_,
		Blake2_128Concat,
		T::ChainId,
		Blake2_128Concat,
		T::TreeId,
		T::TreeId,
		ValueQuery,
	>;

	/// The map of linked anchors cross other chains.
	///
	/// * Key1: [T::ChainId] -> Other chain id (ParachainId).
	/// * Key2: [T::TreeId] -> Local Anchor's tree id.
	/// * Value: [T::TreeId] -> Other chain's Anchor's tree id (a la
	/// `RemoteAnchor`).
	#[pallet::storage]
	#[pallet::getter(fn linked_anchors)]
	pub type LinkedAnchors<T: Config<I>, I: 'static = ()> = StorageDoubleMap<
		_,
		Blake2_128Concat,
		T::ChainId,
		Blake2_128Concat,
		T::TreeId,
		T::TreeId,
		ValueQuery,
	>;

	#[pallet::event]
	#[pallet::generate_deposit(pub(super) fn deposit_event)]
	#[allow(clippy::large_enum_variant)]
	pub enum Event<T: Config<I>, I: 'static = ()> {
		MaintainerSet { old_maintainer: T::AccountId, new_maintainer: T::AccountId },
		AnchorCreated,
		AnchorEdgeAdded,
		AnchorEdgeUpdated,
		RemoteAnchorEdgeUpdated { para_id: ParaId, resource_id: ResourceId },
		RemoteAnchorEdgeUpdateFailed { para_id: ParaId, resource_id: ResourceId, error: SendError },
		SendingLinkProposalFailed { para_id: ParaId, error: SendError },
	}

	#[pallet::error]
	pub enum Error<T, I = ()> {
		/// Account does not have correct permissions
		InvalidPermissions,
		/// The anchor is not found
		AnchorNotFound,
		/// Anchor handler doesn't exist for specified resoure Id.
		AnchorHandlerNotFound,
		/// Anchor handler already exists for specified resource Id.
		ResourceIsAlreadyAnchored,
		/// The Link Process for this anchor is already running.
		AnchorLinkIsAlreadyPending,
		/// Sending Link Proposal To the other chain failed.
		SendingLinkProposalFailed,
		/// Anchor Link is not found!
		AnchorLinkNotFound,
	}

	#[pallet::hooks]
	impl<T: Config<I>, I: 'static> Hooks<BlockNumberFor<T>> for Pallet<T, I> {}

	#[pallet::call]
	impl<T: Config<I>, I: 'static> Pallet<T, I> {
		/// Creates a new Proposal to link two anchors cross-chain
		/// by creating on-chain proposal that once passed will send to the
		/// other chain a link proposal.
		///
		/// TODO: Add a bond (a payment that gets locked up) when calling this xt.
		#[pallet::weight(0)]
		pub fn propose_to_link_anchor(
			origin: OriginFor<T>,
			payload: LinkProposalOf<T, I>,
			value: BalanceOf<T, I>,
		) -> DispatchResultWithPostInfo {
			ensure_signed(origin.clone())?;
			// First we check if the anchor exists locally
			ensure!(Self::anchor_exists(payload.local_tree_id), Error::<T, I>::AnchorNotFound);
			// Then we check if it is not linked to the other chain already.
			ensure!(
				!LinkedAnchors::<T, I>::contains_key(
					payload.target_chain_id,
					payload.local_tree_id
				),
				Error::<T, I>::ResourceIsAlreadyAnchored
			);
			// We double check again, if there is not pending link for this.
			ensure!(
				!PendingLinkedAnchors::<T, I>::contains_key(
					payload.target_chain_id,
					payload.local_tree_id
				),
				Error::<T, I>::AnchorLinkIsAlreadyPending
			);
			// TODO: Ensure the target chain ID has the updated chain ID type encoded in it.
			// TODO: Ensure that the chain type in the target chain ID matches our chain type.
			// TODO: Implement get_chain_type, should return [u8; 2]
			// ensure!(get_chain_type(payload.target_chain_id) == T::Anchor::get_chain_type(),
			// Error::<T, I>::InvalidChainType); Add the proposal to the pending link storage.
			PendingLinkedAnchors::<T, I>::insert(
				payload.target_chain_id,
				payload.local_tree_id,
				payload.target_tree_id,
			);
			let proposal = <T as Config<I>>::Call::from(Call::<T, I>::send_link_anchor_message {
				payload,
				value,
			});
			// finally we can create the proposal.
			T::DemocracyGovernanceDelegate::propose(origin, proposal, value)?;
			Ok(().into())
		}

		/// Once a proposal is passed, this function will send a Link proposal
		/// to the other chain also, save the proposal hash locally so when the
		/// other chain passes the proposal, we get signaled back with the
		/// proposal hash and we link the anchors.
		///
		/// **Note**: This method requires the `origin` to be
		/// [T::DemocracyOrigin].
		#[pallet::weight(0)]
		pub fn send_link_anchor_message(
			origin: OriginFor<T>,
			payload: LinkProposalOf<T, I>,
			value: BalanceOf<T, I>,
		) -> DispatchResultWithPostInfo {
			Self::ensure_democracy(origin)?;
			// The proposal to link anchors on this chain has passed. We now need to
			// signal the other chain to start a link proposal on that chain too.
			// TODO: Ensure the the parachain target chain ID has the same chain type
			let other_para_id = chain_id_to_para_id::<T, I>(payload.target_chain_id);
			let my_para_id = T::ParaId::get();
			let payload = LinkProposal {
				target_chain_id: para_id_to_chain_id::<T, I>(my_para_id),
				..payload
			};
			let save_link_proposal = Transact {
				origin_type: OriginKind::Native,
				require_weight_at_most: 1_000_000_000,
				call: <T as Config<I>>::Call::from(Call::<T, I>::save_link_proposal {
					payload: payload.clone(),
				})
				.encode()
				.into(),
			};
			let handle_link_anchor_message = Transact {
				origin_type: OriginKind::SovereignAccount,
				require_weight_at_most: 1_000_000_000,
				call: <T as Config<I>>::Call::from(Call::<T, I>::handle_link_anchor_message {
					payload,
					value,
				})
				.encode()
				.into(),
			};
			let dest = (Parent, Parachain(other_para_id.into()));
			T::XcmSender::send_xcm(dest, Xcm(vec![save_link_proposal, handle_link_anchor_message]))
				.map_err(|_| Error::<T, I>::SendingLinkProposalFailed)?;
			Ok(().into())
		}

		/// **Note**: This method requires the `origin` to be a sibling
		/// parachain.
		#[transactional]
		#[pallet::weight(0)]
		pub fn save_link_proposal(
			origin: OriginFor<T>,
			payload: LinkProposalOf<T, I>,
		) -> DispatchResultWithPostInfo {
			let para = ensure_sibling_para(<T as Config<I>>::Origin::from(origin))?;
			let caller_chain_id = para_id_to_chain_id::<T, I>(para);
			// Now we are on the other chain (if you look at it from the caller point of view)
			// We first check if the requested anchor exists (if any).
			let my_tree_id = payload.target_tree_id;
			ensure!(Self::anchor_exists(my_tree_id), Error::<T, I>::AnchorNotFound);
			// Next, we check if the anchor is not linked to the local chain already.
			ensure!(
				!LinkedAnchors::<T, I>::contains_key(caller_chain_id, my_tree_id),
				Error::<T, I>::ResourceIsAlreadyAnchored
			);
			// We double check again if there is not a pending link for this anchor/proposal.
			ensure!(
				!PendingLinkedAnchors::<T, I>::contains_key(caller_chain_id, my_tree_id),
				Error::<T, I>::AnchorLinkIsAlreadyPending
			);
			// Otherwise we save the link proposal.
			PendingLinkedAnchors::<T, I>::insert(
				caller_chain_id,
				my_tree_id,
				payload.local_tree_id,
			);
			Ok(().into())
		}

		/// Handles the link proposal from another parachain by creating an
		/// on-chain proposal. Once passed, this proposal will link the anchors
		/// on the local chain.
		///
		/// It also signals back to the caller chain with the proposal
		/// hash, so the caller chain knows that the link process is complete.
		#[pallet::weight(0)]
		pub fn handle_link_anchor_message(
			origin: OriginFor<T>,
			payload: LinkProposalOf<T, I>,
			value: BalanceOf<T, I>,
		) -> DispatchResultWithPostInfo {
			// TODO: Should the following line be here?
			// TODO: let para = ensure_sibling_para(<T as Config<I>>::Origin::from(origin))?;
			let _caller = ensure_signed(origin.clone())?;
			let my_tree_id = payload.target_tree_id;
			ensure!(Self::anchor_exists(my_tree_id), Error::<T, I>::AnchorNotFound);
			// Double check that it is already in the pending link storage.
			ensure!(
				PendingLinkedAnchors::<T, I>::contains_key(payload.target_chain_id, my_tree_id),
				Error::<T, I>::AnchorLinkNotFound
			);
			// Finally, we create the on-chain proposal that when passed will link the
			// anchors locally and send back to the other chain the completed link proposal.
			let payload = LinkProposal {
				target_tree_id: payload.local_tree_id,
				local_tree_id: my_tree_id,
				..payload
			};
			let proposal = <T as Config<I>>::Call::from(Call::<T, I>::link_anchors { payload });
			// finally we can create the proposal.
			T::DemocracyGovernanceDelegate::propose(origin, proposal, value)?;
			Ok(().into())
		}

		/// **Note**: This method requires the `origin` to be the democracy.
		#[pallet::weight(0)]
		pub fn link_anchors(
			origin: OriginFor<T>,
			payload: LinkProposalOf<T, I>,
		) -> DispatchResultWithPostInfo {
			Self::ensure_democracy(origin)?;
			// At this point both chains agress to link the anchors.
			// so we link them locally, and also signal back to the other chain that
			// requested the link that the link process is done.
			let other_para_id = chain_id_to_para_id::<T, I>(payload.target_chain_id);
			ensure!(
				PendingLinkedAnchors::<T, I>::contains_key(
					payload.target_chain_id,
					payload.local_tree_id
				),
				Error::<T, I>::AnchorLinkNotFound,
			);
			// Now we can remove the pending linked anchor.
			PendingLinkedAnchors::<T, I>::remove(payload.target_chain_id, payload.local_tree_id);
			let r_id = utils::derive_resource_id(
				payload.target_chain_id.try_into().unwrap_or_default(),
				payload.local_tree_id.try_into().unwrap_or_default(),
			);
			// unwrap here is safe, since we are sure that it has the value of the tree id.
			let target_tree_id = payload.target_tree_id;
			// We are now ready to link the anchor locally.
			Self::register_new_resource_id(r_id, target_tree_id)?;
			// Next, we signal back to the other chain that the link process is done.
			let handle_link_anchor = Transact {
				origin_type: OriginKind::Native,
				require_weight_at_most: 1_000_000_000,
				call: <T as Config<I>>::Call::from(Call::<T, I>::handle_link_anchors { payload })
					.encode()
					.into(),
			};
			let dest = (Parent, Parachain(other_para_id.into()));
			T::XcmSender::send_xcm(dest, Xcm(vec![handle_link_anchor]))
				.map_err(|_| Error::<T, I>::SendingLinkProposalFailed)?;
			Ok(().into())
		}

		/// Handles the signal back from the other parachain, if the link
		/// process is there is done to complete the link process here too.
		#[pallet::weight(0)]
		pub fn handle_link_anchors(
			origin: OriginFor<T>,
			payload: LinkProposalOf<T, I>,
		) -> DispatchResultWithPostInfo {
			let para = ensure_sibling_para(<T as Config<I>>::Origin::from(origin))?;
			let caller_chain_id = para_id_to_chain_id::<T, I>(para);
			// get the local tree id, it should be in the target_tree_id.
			let my_tree_id = payload.target_tree_id;
			ensure!(Self::anchor_exists(my_tree_id), Error::<T, I>::AnchorNotFound);
			// If we are here, on this chain, that means this chain is the one who
			// started the link process. This means that we should find the anchor in the linked
			// anchors list.
			ensure!(
				PendingLinkedAnchors::<T, I>::contains_key(caller_chain_id, my_tree_id),
				Error::<T, I>::AnchorLinkNotFound,
			);
			// Now we can remove the pending linked anchor.
			PendingLinkedAnchors::<T, I>::remove(caller_chain_id, my_tree_id);
			let r_id = utils::derive_resource_id(
				caller_chain_id.try_into().unwrap_or_default(),
				my_tree_id.try_into().unwrap_or_default(),
			);
			let target_tree_id = payload.local_tree_id;
			// We are now ready to link them locally.
			Self::register_new_resource_id(r_id, target_tree_id)?;
			// We are done linking them.
			Ok(().into())
		}

		/// Registers this [ResourceId] to an anchor which exists on the other
		/// chain.
		///
		/// [ResourceId] is already contains the anchor's tree id defined on
		/// this chain and the chain id of the other chain (which we are try to
		/// link to). we need also to know the other chain's anchor's tree id to
		/// complete the link process which is provided by `target_tree_id`.
		///
		/// **Note**: Only could be called by [T::DemocracyOrigin].
		#[pallet::weight(0)]
		pub fn register_resource_id(
			origin: OriginFor<T>,
			r_id: ResourceId,
			target_tree_id: T::TreeId,
		) -> DispatchResultWithPostInfo {
			Self::ensure_democracy(origin)?;
			Self::register_new_resource_id(r_id, target_tree_id)?;
			Ok(().into())
		}

		/// A Forced version of [Self::register_resource_id] which can be only
		/// called by the Root.
		#[pallet::weight(0)]
		pub fn force_register_resource_id(
			origin: OriginFor<T>,
			r_id: ResourceId,
			target_tree_id: T::TreeId,
		) -> DispatchResultWithPostInfo {
			ensure_root(origin)?;
			Self::register_new_resource_id(r_id, target_tree_id)?;
			Ok(().into())
		}

		#[pallet::weight(0)]
		pub fn update(
			origin: OriginFor<T>,
			anchor_update_proposal_bytes: Vec<u8>,
		) -> DispatchResultWithPostInfo {
			ensure_sibling_para(<T as Config<I>>::Origin::from(origin))?;

			// get the anchor update proposal struct from the bytes
			let anchor_update_proposal =
				AnchorUpdateProposal::try_from(anchor_update_proposal_bytes).unwrap();

			let (tree_id, r_chain_id) = utils::parse_resource_id::<T::TreeId, T::ChainId>(
<<<<<<< HEAD
				anchor_update_proposal.header().resource_id(),
=======
				anchor_update_proposal.header().resource_id().into(),
>>>>>>> 2ec07f8c
			);

			let my_para_id = T::ParaId::get();
			let my_chain_id =
				utils::get_typed_chain_id_in_u64(my_para_id.try_into().unwrap_or_default());

			let caller_chain_id =
				T::ChainId::try_from(anchor_update_proposal.src_chain().chain_id())
					.unwrap_or_default();

			let typed_chain_id_of_caller: u64 =
				utils::get_typed_chain_id_in_u64(r_chain_id.try_into().unwrap_or_default());

			// verify that the chain id and the one from the parsed resource id matches
			ensure!(my_chain_id == typed_chain_id_of_caller, Error::<T, I>::InvalidPermissions);

			//construct the metadata
			let metadata = EdgeMetadata {
				src_chain_id: caller_chain_id,
				//src_chain_id: my
				root: ElementOf::<T, I>::from_bytes(anchor_update_proposal.merkle_root()),
				latest_leaf_index: anchor_update_proposal.latest_leaf_index().into(),
				target: ElementOf::<T, I>::from_bytes(&tree_id.encode()),
			};

			// and finally, ensure that the anchor exists
			ensure!(Self::anchor_exists(tree_id), Error::<T, I>::AnchorNotFound);
			// now we can update the anchor
			Self::update_anchor(tree_id, metadata)?;
			Ok(().into())
		}

		#[pallet::weight(0)]
		pub fn force_update(
			origin: OriginFor<T>,
			r_id: ResourceId,
			metadata: EdgeMetadataOf<T, I>,
		) -> DispatchResultWithPostInfo {
			ensure_root(origin)?;
			let (tree_id, chain_id) = utils::parse_resource_id::<T::TreeId, T::ChainId>(r_id);
			let typed_chain_id = utils::get_typed_chain_id(chain_id);
			ensure!(metadata.src_chain_id == typed_chain_id, Error::<T, I>::InvalidPermissions);
			ensure!(Self::anchor_exists(tree_id), Error::<T, I>::AnchorNotFound);
			Self::update_anchor(tree_id, metadata)?;
			Ok(().into())
		}

		/// Sync All the Anchors in this chain to the other chains that are
		/// already linked.
		#[pallet::weight(0)]
		pub fn sync_anchors(origin: OriginFor<T>) -> DispatchResultWithPostInfo {
			ensure_signed(origin)?;
			let anchors = pallet_anchor::Anchors::<T, I>::iter_keys();
			for anchor in anchors {
				Self::sync_anchor(anchor)?;
			}
			Ok(().into())
		}
	}
}

impl<T: Config<I>, I: 'static> Pallet<T, I> {
	fn register_new_resource_id(
		r_id: ResourceId,
		target_tree_id: T::TreeId,
	) -> DispatchResultWithPostInfo {
		// extract the resource id information
		let (tree_id, chain_id) = utils::parse_resource_id::<T::TreeId, T::ChainId>(r_id);
		// use the typed_chain_id which is in u64
		let typed_chain_id = utils::get_typed_chain_id(chain_id);
		// and we need to also ensure that the anchor exists
		ensure!(Self::anchor_exists(tree_id), Error::<T, I>::AnchorNotFound);
		// and not already anchored/linked
		ensure!(
			!LinkedAnchors::<T, I>::contains_key(typed_chain_id, tree_id),
			Error::<T, I>::ResourceIsAlreadyAnchored
		);
		// finally, register the resource id
		LinkedAnchors::<T, I>::insert(typed_chain_id, tree_id, target_tree_id);
		// also, add the new edge to the anchor
		Self::update_anchor(
			tree_id,
			EdgeMetadata { src_chain_id: typed_chain_id, ..Default::default() },
		)?;
		Ok(().into())
	}

	fn update_anchor(
		tree_id: T::TreeId,
		metadata: EdgeMetadataOf<T, I>,
	) -> DispatchResultWithPostInfo {
		if T::Anchor::has_edge(tree_id, metadata.src_chain_id) {
			T::Anchor::update_edge(
				tree_id,
				metadata.src_chain_id,
				metadata.root,
				metadata.latest_leaf_index,
				metadata.target,
			)?;

			Self::deposit_event(Event::AnchorEdgeAdded);
			Self::deposit_event(Event::AnchorEdgeUpdated);
		} else {
			T::Anchor::add_edge(
				tree_id,
				metadata.src_chain_id,
				metadata.root,
				metadata.latest_leaf_index,
				metadata.target,
			)?;

			Self::deposit_event(Event::AnchorEdgeAdded);
		}

		Ok(().into())
	}

	fn anchor_exists(tree_id: T::TreeId) -> bool {
		pallet_mt::Trees::<T, I>::contains_key(tree_id)
	}

	fn ensure_democracy(o: OriginFor<T>) -> DispatchResultWithPostInfo {
		T::DemocracyOrigin::try_origin(o).map(|_| ()).or_else(ensure_root)?;
		Ok(().into())
	}

	/// Sync Anchor Edge with other parachains that linked to that anchor
	/// using XCM.
	fn sync_anchor(tree_id: T::TreeId) -> DispatchResult {
		// we get the current anchor tree
		let tree = match pallet_mt::Trees::<T, I>::get(tree_id) {
			Some(t) => t,
			None => return Err(Error::<T, I>::AnchorNotFound.into()),
		};
		// extract the root
		let root = tree.root;
		// and the latest leaf index
		let latest_leaf_index = tree.leaf_count;
		// and the target system
		let target_system = TargetSystem::new_tree_id(tree_id.try_into().unwrap_or_default());
		// get the current parachain id
		let my_para_id = T::ParaId::get();
		let src_chain_id = u32::from(my_para_id);
		let latest_leaf_index_u32: u32 = latest_leaf_index.try_into().unwrap_or_default();
		let typed_src_chain_id = TypedChainId::Substrate(src_chain_id);
		let function_signature = FunctionSignature::new([0; 4]);
		let nonce = Nonce::new(latest_leaf_index_u32);

		let mut merkle_root = [0; 32];
		merkle_root.copy_from_slice(root.to_bytes());

		// now we need an iterator for all the edges connected to this anchor
		let edges = pallet_linkable_tree::EdgeList::<T, I>::iter_prefix_values(tree_id);
		// for each edge we do the following:
		// 1. get the target tree id on the other chain (using the other chain id, and
		// my tree id)
		// 2. encode the resource id (target tree id + my chain id).
		// 3. get the target parachain id.
		// 4. construct the update call.
		// 5. and finally, dispatch the update call to other parachain.
		for edge in edges {
			// first, we get the target chain tree id
			let other_chain_id = edge.src_chain_id;
			let target_tree_id = LinkedAnchors::<T, I>::get(other_chain_id, tree_id);
			let edge_target_system =
				TargetSystem::new_tree_id(target_tree_id.try_into().unwrap_or_default());
			let other_chain_underlying_chain_id: u32 =
				utils::get_underlying_chain_id(other_chain_id.try_into().unwrap_or_default());

			let typed_other_chain_id = TypedChainId::Substrate(other_chain_underlying_chain_id);
			let r_id = ResourceId::new(edge_target_system, typed_other_chain_id);
			let proposal_header = ProposalHeader::new(r_id, function_signature, nonce);

			let header =
				ProposalHeader::new(r_id, FunctionSignature::from([0, 0, 0, 0]), 1u32.into());
			// construct the anchor update proposal
			let anchor_update_proposal = AnchorUpdateProposal::builder()
<<<<<<< HEAD
				.header(header)
=======
				.header(proposal_header)
>>>>>>> 2ec07f8c
				.src_chain(typed_src_chain_id)
				.merkle_root(merkle_root)
				.latest_leaf_index(latest_leaf_index_u32)
				.target(target_system.into_fixed_bytes())
				.pallet_index(42)
				.build();

			let other_para_id = chain_id_to_para_id::<T, I>(other_chain_id);
			let update_edge = Transact {
				// we should keep using the OriginKind::Native here
				// as that is the only origin type that gives us the information about
				// the sibling parachain (the caller parachain Id).
				origin_type: OriginKind::Native,
				require_weight_at_most: 1_000_000_000,
				call: <T as Config<I>>::Call::from(Call::<T, I>::update {
					anchor_update_proposal_bytes: anchor_update_proposal.into_bytes(),
				})
				.encode()
				.into(),
			};
			let dest = (Parent, Parachain(other_para_id.into()));
			let result = T::XcmSender::send_xcm(dest, Xcm(vec![update_edge]));
			match result {
				Ok(()) => {
					Self::deposit_event(Event::RemoteAnchorEdgeUpdated {
						para_id: other_para_id,
						resource_id: r_id,
					});
				},
				Err(e) => {
					Self::deposit_event(Event::RemoteAnchorEdgeUpdateFailed {
						para_id: other_para_id,
						resource_id: r_id,
						error: e,
					});
				},
			}
		}

		Ok(())
	}
}

impl<T: Config<I>, I: 'static> PostDepositHook<T, I> for Pallet<T, I> {
	fn post_deposit(_: T::AccountId, my_tree_id: T::TreeId, _: T::Element) -> DispatchResult {
		Self::sync_anchor(my_tree_id)
	}
}

#[inline(always)]
pub fn chain_id_to_para_id<T: Config<I>, I: 'static>(chain_id: T::ChainId) -> ParaId {
	// First convert chain ID into a u64
	let chain_id_u64: u64 = chain_id.try_into().unwrap_or_default();
	// Next convert into big-endian byte representation
	let chain_id_bytes: [u8; 8] = chain_id_u64.to_be_bytes();
	// Create a 4-byte para id byte array
	let mut para_id_bytes = [0u8; 4];
	// Copy the last 4 bytes of the chain_id which contains the untyped chain id
	para_id_bytes.copy_from_slice(&chain_id_bytes[4..8]);
	// Finally convert these bytes into a u32 and ParaId
	ParaId::from(u32::from_be_bytes(para_id_bytes))
}

#[inline(always)]
pub fn para_id_to_chain_id<T: Config<I>, I: 'static>(para_id: ParaId) -> T::ChainId {
	T::ChainId::try_from(compute_chain_id_type(u32::from(para_id), T::Anchor::get_chain_type()))
		.unwrap_or_default()
}

pub fn chain_id_to_bytes<T: Config<I>, I: 'static>(chain_id: T::ChainId) -> T::ChainId {
	T::ChainId::try_from(compute_chain_id_type(chain_id, T::Anchor::get_chain_type()))
		.unwrap_or_default()
}<|MERGE_RESOLUTION|>--- conflicted
+++ resolved
@@ -85,11 +85,7 @@
 	anchor::{AnchorInspector, AnchorInterface},
 	utils::{self, compute_chain_id_type},
 	webb_proposals::{
-<<<<<<< HEAD
-		substrate::AnchorUpdateProposal, FunctionSignature, ProposalHeader, ResourceId,
-=======
 		substrate::AnchorUpdateProposal, FunctionSignature, Nonce, ProposalHeader, ResourceId,
->>>>>>> 2ec07f8c
 		TargetSystem, TypedChainId,
 	},
 	ElementTrait,
@@ -505,11 +501,7 @@
 				AnchorUpdateProposal::try_from(anchor_update_proposal_bytes).unwrap();
 
 			let (tree_id, r_chain_id) = utils::parse_resource_id::<T::TreeId, T::ChainId>(
-<<<<<<< HEAD
-				anchor_update_proposal.header().resource_id(),
-=======
 				anchor_update_proposal.header().resource_id().into(),
->>>>>>> 2ec07f8c
 			);
 
 			let my_para_id = T::ParaId::get();
@@ -683,15 +675,9 @@
 			let r_id = ResourceId::new(edge_target_system, typed_other_chain_id);
 			let proposal_header = ProposalHeader::new(r_id, function_signature, nonce);
 
-			let header =
-				ProposalHeader::new(r_id, FunctionSignature::from([0, 0, 0, 0]), 1u32.into());
 			// construct the anchor update proposal
 			let anchor_update_proposal = AnchorUpdateProposal::builder()
-<<<<<<< HEAD
-				.header(header)
-=======
 				.header(proposal_header)
->>>>>>> 2ec07f8c
 				.src_chain(typed_src_chain_id)
 				.merkle_root(merkle_root)
 				.latest_leaf_index(latest_leaf_index_u32)
