// This file is part of Webb.

// Copyright (C) 2021 Webb Technologies Inc.
// SPDX-License-Identifier: Apache-2.0

// Licensed under the Apache License, Version 2.0 (the "License")
// you may not use this file except in compliance with the License.
// You may obtain a copy of the License at
//
// 	http://www.apache.org/licenses/LICENSE-2.0
//
// Unless required by applicable law or agreed to in writing, software
// distributed under the License is distributed on an "AS IS" BASIS,
// WITHOUT WARRANTIES OR CONDITIONS OF ANY KIND, either express or implied.
// See the License for the specific language governing permissions and
// limitations under the License.

//! # xAnchor Module
//!
//! A module for managing the linking process between anchors.
//!
//! ## Overview
//!
//! The xanchor module provides functionality for:
//!
//! * Linking additional anchors from other chains.
//! * Updates anchors upon sucessfully requested link.
//! * Signaling the success of the linking process back to the other chain that requested the link.
//!
//! ## Interface
//!
//! ### Permissionless Functions
//!
//! * `propose_to_link_anchor`: Creates a new Proposal to link two anchors cross-chain by creating
//!   on-chain proposal that once passed will send to the other chain a link proposal.
//! * `handle_link_anchor_message`: Handles the Link anchor proposal from other chain, by creating
//!   an on-chain proposal that once passed will link the anchors on the local chain, also signals
//!   back the caller chain with the proposal hash, so the caller chain know that the link process
//!   is complete.
//! * `sync_anchors`: Sync All the Anchors in this chain to the other chains that are already
//!   linked.
//!
//! ### Permissioned Functions
//!
//! * `send_link_anchor_message`: Once a proposal is passed, this function will send a Link proposal
//!   to the other chain also, save the proposal hash locally so when the other chain passes the
//!   proposal, we get signled back with the proposal hash and we link the anchors. This method
//!   requires the `origin` to be [T::DemocracyOrigin].
//! * `save_link_proposal`: Stores Proposal to link two anchors cross-chain. This method requires
//!   the `origin` to be a sibling parachain.
//! * `link_anchors`: Links chain locally, and signal back to the other chain that requested the
//!   link that the link process is completed. This method requires the `origin` to be
//!   [T::DemocracyOrigin].
//! * `handle_link_anchors`: Handles the signal back from the other parachain, if the link process
//!   is there is done to complete the link process here too. This method requires the `origin` to
//!   be a sibling parachain.
//! * `register_resource_id`: Registers this [ResourceId] to an anchor which exists on the other
//!   chain. Only could be called by [T::DemocracyOrigin].
//! * `force_register_resource_id`: A Forced version of [Self::register_resource_id] which can be
//!   only called by the Root.
//! * `update`: Updates the anchor. This method requires the `origin` to be a sibling parachain.
//! * `force_update`: A Forced version of [Self::update] which can be only called by the Root.
//!
//! ## Related Modules
//!
//! * Anchor Pallet
//! * Linkable-tree Pallet
//! * MT pallet

#![cfg_attr(not(feature = "std"), no_std)]

use codec::Encode;
use cumulus_pallet_xcm::{ensure_sibling_para, Origin as CumulusOrigin};
use cumulus_primitives_core::ParaId;
use frame_support::{
	dispatch::{DispatchResult, DispatchResultWithPostInfo},
	ensure,
	pallet_prelude::*,
};
use frame_system::{pallet_prelude::*, Config as SystemConfig};
use pallet_anchor::{AnchorConfigration, PostDepositHook};
use pallet_linkable_tree::types::EdgeMetadata;
use sp_std::prelude::*;
use webb_primitives::{
	anchor::{AnchorInspector, AnchorInterface},
	utils::{self, compute_chain_id_type},
	webb_proposals::{AnchorUpdateProposal, ProposalHeader, TypedChainId},
	ElementTrait, ResourceId,
};
use xcm::latest::prelude::*;

#[cfg(test)]
mod mock;

#[cfg(test)]
mod tests;

pub mod types;
pub use pallet::*;
use types::*;
use webb_primitives::webb_proposals::{FunctionSignature, Nonce};

pub type ChainIdOf<T, I> = <T as pallet_linkable_tree::Config<I>>::ChainId;
pub type ElementOf<T, I> = <T as pallet_mt::Config<I>>::Element;
pub type TreeIdOf<T, I> = <T as pallet_mt::Config<I>>::TreeId;
pub type LeafIndexOf<T, I> = <T as pallet_mt::Config<I>>::LeafIndex;
pub type EdgeMetadataOf<T, I> = EdgeMetadata<ChainIdOf<T, I>, ElementOf<T, I>, LeafIndexOf<T, I>>;
pub type LinkProposalOf<T, I> = LinkProposal<ChainIdOf<T, I>, TreeIdOf<T, I>>;

#[frame_support::pallet]
pub mod pallet {
	use super::*;
	use frame_support::transactional;
	use pallet_anchor::BalanceOf;
	use webb_primitives::utils::{self, compute_chain_id_type, derive_resource_id};

	#[pallet::pallet]
	#[pallet::generate_store(pub(super) trait Store)]
	#[pallet::without_storage_info]
	pub struct Pallet<T, I = ()>(_);

	/// The module configuration trait.
	#[pallet::config]
	pub trait Config<I: 'static = ()>: frame_system::Config + pallet_anchor::Config<I> {
		/// The overarching event type.
		type Event: From<Event<Self, I>> + IsType<<Self as frame_system::Config>::Event>;

		type Origin: From<<Self as SystemConfig>::Origin>
			+ Into<Result<CumulusOrigin, <Self as Config<I>>::Origin>>;

		/// The overarching call type; we assume sibling chains use the same
		/// type.
		type Call: From<Call<Self, I>> + Encode;
		type ParaId: Get<ParaId>;
		type XcmSender: SendXcm;
		type DemocracyGovernanceDelegate: DemocracyGovernanceDelegate<
			Self,
			<Self as Config<I>>::Call,
			BalanceOf<Self, I>,
		>;
		type DemocracyOrigin: EnsureOrigin<<Self as SystemConfig>::Origin>;
		/// Anchor Interface
		type Anchor: AnchorInterface<AnchorConfigration<Self, I>>
			+ AnchorInspector<AnchorConfigration<Self, I>>;
	}
	/// The map of *eventually* linked anchors cross other chains.
	///
	/// * Key1: [T::ChainId] -> Other chain id (ParachainId).
	/// * Key2: [T::TreeId] -> Local Anchor's tree id.
	/// * Value: [Option<T::TreeId>] -> Other chain's Anchor's tree id (a la
	/// `RemoteAnchor`) or empty, in case if we don't know yet the target tree
	/// id.
	#[pallet::storage]
	#[pallet::getter(fn pending_linked_anchors)]
	pub type PendingLinkedAnchors<T: Config<I>, I: 'static = ()> = StorageDoubleMap<
		_,
		Blake2_128Concat,
		T::ChainId,
		Blake2_128Concat,
		T::TreeId,
		T::TreeId,
		ValueQuery,
	>;

	/// The map of linked anchors cross other chains.
	///
	/// * Key1: [T::ChainId] -> Other chain id (ParachainId).
	/// * Key2: [T::TreeId] -> Local Anchor's tree id.
	/// * Value: [T::TreeId] -> Other chain's Anchor's tree id (a la
	/// `RemoteAnchor`).
	#[pallet::storage]
	#[pallet::getter(fn linked_anchors)]
	pub type LinkedAnchors<T: Config<I>, I: 'static = ()> = StorageDoubleMap<
		_,
		Blake2_128Concat,
		T::ChainId,
		Blake2_128Concat,
		T::TreeId,
		T::TreeId,
		ValueQuery,
	>;

	#[pallet::event]
	#[pallet::generate_deposit(pub(super) fn deposit_event)]
	#[allow(clippy::large_enum_variant)]
	pub enum Event<T: Config<I>, I: 'static = ()> {
		MaintainerSet { old_maintainer: T::AccountId, new_maintainer: T::AccountId },
		AnchorCreated,
		AnchorEdgeAdded,
		AnchorEdgeUpdated,
		RemoteAnchorEdgeUpdated { para_id: ParaId, resource_id: ResourceId },
		RemoteAnchorEdgeUpdateFailed { para_id: ParaId, resource_id: ResourceId, error: SendError },
		SendingLinkProposalFailed { para_id: ParaId, error: SendError },
	}

	#[pallet::error]
	pub enum Error<T, I = ()> {
		/// Account does not have correct permissions
		InvalidPermissions,
		/// The anchor is not found
		AnchorNotFound,
		/// Anchor handler doesn't exist for specified resoure Id.
		AnchorHandlerNotFound,
		/// Anchor handler already exists for specified resource Id.
		ResourceIsAlreadyAnchored,
		/// The Link Process for this anchor is already running.
		AnchorLinkIsAlreadyPending,
		/// Sending Link Proposal To the other chain failed.
		SendingLinkProposalFailed,
		/// Anchor Link is not found!
		AnchorLinkNotFound,
	}

	#[pallet::hooks]
	impl<T: Config<I>, I: 'static> Hooks<BlockNumberFor<T>> for Pallet<T, I> {}

	#[pallet::call]
	impl<T: Config<I>, I: 'static> Pallet<T, I> {
		/// Creates a new Proposal to link two anchors cross-chain
		/// by creating on-chain proposal that once passed will send to the
		/// other chain a link proposal.
		///
		/// TODO: Add a bond (a payment that gets locked up) when calling this xt.
		#[pallet::weight(0)]
		pub fn propose_to_link_anchor(
			origin: OriginFor<T>,
			payload: LinkProposalOf<T, I>,
			value: BalanceOf<T, I>,
		) -> DispatchResultWithPostInfo {
			ensure_signed(origin.clone())?;
			// First we check if the anchor exists locally
			ensure!(Self::anchor_exists(payload.local_tree_id), Error::<T, I>::AnchorNotFound);
			// Then we check if it is not linked to the other chain already.
			ensure!(
				!LinkedAnchors::<T, I>::contains_key(
					payload.target_chain_id,
					payload.local_tree_id
				),
				Error::<T, I>::ResourceIsAlreadyAnchored
			);
			// We double check again, if there is not pending link for this.
			ensure!(
				!PendingLinkedAnchors::<T, I>::contains_key(
					payload.target_chain_id,
					payload.local_tree_id
				),
				Error::<T, I>::AnchorLinkIsAlreadyPending
			);
			// TODO: Ensure the target chain ID has the updated chain ID type encoded in it.
			// TODO: Ensure that the chain type in the target chain ID matches our chain type.
			// TODO: Implement get_chain_type, should return [u8; 2]
			// ensure!(get_chain_type(payload.target_chain_id) == T::Anchor::get_chain_type(),
			// Error::<T, I>::InvalidChainType); Add the proposal to the pending link storage.
			PendingLinkedAnchors::<T, I>::insert(
				payload.target_chain_id,
				payload.local_tree_id,
				payload.target_tree_id,
			);
			let proposal = <T as Config<I>>::Call::from(Call::<T, I>::send_link_anchor_message {
				payload,
				value,
			});
			// finally we can create the proposal.
			T::DemocracyGovernanceDelegate::propose(origin, proposal, value)?;
			Ok(().into())
		}

		/// Once a proposal is passed, this function will send a Link proposal
		/// to the other chain also, save the proposal hash locally so when the
		/// other chain passes the proposal, we get signaled back with the
		/// proposal hash and we link the anchors.
		///
		/// **Note**: This method requires the `origin` to be
		/// [T::DemocracyOrigin].
		#[pallet::weight(0)]
		pub fn send_link_anchor_message(
			origin: OriginFor<T>,
			payload: LinkProposalOf<T, I>,
			value: BalanceOf<T, I>,
		) -> DispatchResultWithPostInfo {
			Self::ensure_democracy(origin)?;
			// The proposal to link anchors on this chain has passed. We now need to
			// signal the other chain to start a link proposal on that chain too.
			// TODO: Ensure the the parachain target chain ID has the same chain type
			let other_para_id = chain_id_to_para_id::<T, I>(payload.target_chain_id);
			let my_para_id = T::ParaId::get();
			let payload = LinkProposal {
				target_chain_id: para_id_to_chain_id::<T, I>(my_para_id),
				..payload
			};
			let save_link_proposal = Transact {
				origin_type: OriginKind::Native,
				require_weight_at_most: 1_000_000_000,
				call: <T as Config<I>>::Call::from(Call::<T, I>::save_link_proposal {
					payload: payload.clone(),
				})
				.encode()
				.into(),
			};
			let handle_link_anchor_message = Transact {
				origin_type: OriginKind::SovereignAccount,
				require_weight_at_most: 1_000_000_000,
				call: <T as Config<I>>::Call::from(Call::<T, I>::handle_link_anchor_message {
					payload,
					value,
				})
				.encode()
				.into(),
			};
			let dest = (Parent, Parachain(other_para_id.into()));
			T::XcmSender::send_xcm(dest, Xcm(vec![save_link_proposal, handle_link_anchor_message]))
				.map_err(|_| Error::<T, I>::SendingLinkProposalFailed)?;
			Ok(().into())
		}

		/// **Note**: This method requires the `origin` to be a sibling
		/// parachain.
		#[transactional]
		#[pallet::weight(0)]
		pub fn save_link_proposal(
			origin: OriginFor<T>,
			payload: LinkProposalOf<T, I>,
		) -> DispatchResultWithPostInfo {
			let para = ensure_sibling_para(<T as Config<I>>::Origin::from(origin))?;
			let caller_chain_id = para_id_to_chain_id::<T, I>(para);
			// Now we are on the other chain (if you look at it from the caller point of view)
			// We first check if the requested anchor exists (if any).
			let my_tree_id = payload.target_tree_id;
			ensure!(Self::anchor_exists(my_tree_id), Error::<T, I>::AnchorNotFound);
			// Next, we check if the anchor is not linked to the local chain already.
			ensure!(
				!LinkedAnchors::<T, I>::contains_key(caller_chain_id, my_tree_id),
				Error::<T, I>::ResourceIsAlreadyAnchored
			);
			// We double check again if there is not a pending link for this anchor/proposal.
			ensure!(
				!PendingLinkedAnchors::<T, I>::contains_key(caller_chain_id, my_tree_id),
				Error::<T, I>::AnchorLinkIsAlreadyPending
			);
			// Otherwise we save the link proposal.
			PendingLinkedAnchors::<T, I>::insert(
				caller_chain_id,
				my_tree_id,
				payload.local_tree_id,
			);
			Ok(().into())
		}

		/// Handles the link proposal from another parachain by creating an
		/// on-chain proposal. Once passed, this proposal will link the anchors
		/// on the local chain.
		///
		/// It also signals back to the caller chain with the proposal
		/// hash, so the caller chain knows that the link process is complete.
		#[pallet::weight(0)]
		pub fn handle_link_anchor_message(
			origin: OriginFor<T>,
			payload: LinkProposalOf<T, I>,
			value: BalanceOf<T, I>,
		) -> DispatchResultWithPostInfo {
			// TODO: Should the following line be here?
			// TODO: let para = ensure_sibling_para(<T as Config<I>>::Origin::from(origin))?;
			let _caller = ensure_signed(origin.clone())?;
			let my_tree_id = payload.target_tree_id;
			ensure!(Self::anchor_exists(my_tree_id), Error::<T, I>::AnchorNotFound);
			// Double check that it is already in the pending link storage.
			ensure!(
				PendingLinkedAnchors::<T, I>::contains_key(payload.target_chain_id, my_tree_id),
				Error::<T, I>::AnchorLinkNotFound
			);
			// Finally, we create the on-chain proposal that when passed will link the
			// anchors locally and send back to the other chain the completed link proposal.
			let payload = LinkProposal {
				target_tree_id: payload.local_tree_id,
				local_tree_id: my_tree_id,
				..payload
			};
			let proposal = <T as Config<I>>::Call::from(Call::<T, I>::link_anchors { payload });
			// finally we can create the proposal.
			T::DemocracyGovernanceDelegate::propose(origin, proposal, value)?;
			Ok(().into())
		}

		/// **Note**: This method requires the `origin` to be the democracy.
		#[pallet::weight(0)]
		pub fn link_anchors(
			origin: OriginFor<T>,
			payload: LinkProposalOf<T, I>,
		) -> DispatchResultWithPostInfo {
			Self::ensure_democracy(origin)?;
			// At this point both chains agress to link the anchors.
			// so we link them locally, and also signal back to the other chain that
			// requested the link that the link process is done.
			let other_para_id = chain_id_to_para_id::<T, I>(payload.target_chain_id);
			ensure!(
				PendingLinkedAnchors::<T, I>::contains_key(
					payload.target_chain_id,
					payload.local_tree_id
				),
				Error::<T, I>::AnchorLinkNotFound,
			);
			// Now we can remove the pending linked anchor.
			PendingLinkedAnchors::<T, I>::remove(payload.target_chain_id, payload.local_tree_id);
			let r_id = utils::derive_resource_id(
				payload.target_chain_id.try_into().unwrap_or_default(),
<<<<<<< HEAD
				payload.local_tree_id.try_into().unwrap_or_default(),
			)
			.into();
			// unwrap here is safe, since we are sure that it has the value of the tree id.
			let target_tree_id = payload.target_tree_id.unwrap();
=======
				&payload.local_tree_id.encode(),
			);
			let target_tree_id = payload.target_tree_id;
>>>>>>> 42e42e5c
			// We are now ready to link the anchor locally.
			Self::register_new_resource_id(r_id, target_tree_id)?;
			// Next, we signal back to the other chain that the link process is done.
			let handle_link_anchor = Transact {
				origin_type: OriginKind::Native,
				require_weight_at_most: 1_000_000_000,
				call: <T as Config<I>>::Call::from(Call::<T, I>::handle_link_anchors { payload })
					.encode()
					.into(),
			};
			let dest = (Parent, Parachain(other_para_id.into()));
			T::XcmSender::send_xcm(dest, Xcm(vec![handle_link_anchor]))
				.map_err(|_| Error::<T, I>::SendingLinkProposalFailed)?;
			Ok(().into())
		}

		/// Handles the signal back from the other parachain, if the link
		/// process is there is done to complete the link process here too.
		#[pallet::weight(0)]
		pub fn handle_link_anchors(
			origin: OriginFor<T>,
			payload: LinkProposalOf<T, I>,
		) -> DispatchResultWithPostInfo {
			let para = ensure_sibling_para(<T as Config<I>>::Origin::from(origin))?;
			let caller_chain_id = para_id_to_chain_id::<T, I>(para);
			// get the local tree id, it should be in the target_tree_id.
			let my_tree_id = payload.target_tree_id;
			ensure!(Self::anchor_exists(my_tree_id), Error::<T, I>::AnchorNotFound);
			// If we are here, on this chain, that means this chain is the one who
			// started the link process. This means that we should find the anchor in the linked
			// anchors list.
			ensure!(
				PendingLinkedAnchors::<T, I>::contains_key(caller_chain_id, my_tree_id),
				Error::<T, I>::AnchorLinkNotFound,
			);
			// Now we can remove the pending linked anchor.
			PendingLinkedAnchors::<T, I>::remove(caller_chain_id, my_tree_id);
			let r_id = utils::derive_resource_id(
				caller_chain_id.try_into().unwrap_or_default(),
				my_tree_id.try_into().unwrap_or_default(),
			)
			.into();
			let target_tree_id = payload.local_tree_id;
			// We are now ready to link them locally.
			Self::register_new_resource_id(r_id, target_tree_id)?;
			// We are done linking them.
			Ok(().into())
		}

		/// Registers this [ResourceId] to an anchor which exists on the other
		/// chain.
		///
		/// [ResourceId] is already contains the anchor's tree id defined on
		/// this chain and the chain id of the other chain (which we are try to
		/// link to). we need also to know the other chain's anchor's tree id to
		/// complete the link process which is provided by `target_tree_id`.
		///
		/// **Note**: Only could be called by [T::DemocracyOrigin].
		#[pallet::weight(0)]
		pub fn register_resource_id(
			origin: OriginFor<T>,
			r_id: ResourceId,
			target_tree_id: T::TreeId,
		) -> DispatchResultWithPostInfo {
			Self::ensure_democracy(origin)?;
			Self::register_new_resource_id(r_id, target_tree_id)?;
			Ok(().into())
		}

		/// A Forced version of [Self::register_resource_id] which can be only
		/// called by the Root.
		#[pallet::weight(0)]
		pub fn force_register_resource_id(
			origin: OriginFor<T>,
			r_id: ResourceId,
			target_tree_id: T::TreeId,
		) -> DispatchResultWithPostInfo {
			ensure_root(origin)?;
			Self::register_new_resource_id(r_id, target_tree_id)?;
			Ok(().into())
		}

		// anchorupdateProposal
		#[pallet::weight(0)]
		pub fn update(
			origin: OriginFor<T>,
			anchor_update_proposal_bytes: [u8; 82],
		) -> DispatchResultWithPostInfo {
			ensure_sibling_para(<T as Config<I>>::Origin::from(origin))?;

			// get the anchor update proposal struct from the bytes
			let anchor_update_proposal = AnchorUpdateProposal::from(anchor_update_proposal_bytes);

			let (tree_id, r_chain_id) = utils::parse_resource_id::<T::TreeId, T::ChainId>(
				anchor_update_proposal.header().resource_id().into(),
			);

			let my_para_id = T::ParaId::get();
			let my_chain_id =
				utils::get_typed_chain_id_in_u64(my_para_id.try_into().unwrap_or_default());

			let caller_chain_id =
				T::ChainId::try_from(anchor_update_proposal.src_chain().chain_id())
					.unwrap_or_default();

			let typed_chain_id_of_caller: u64 =
				utils::get_typed_chain_id_in_u64(r_chain_id.try_into().unwrap_or_default());

			// verify that the chain id and the one from the parsed resource id matches
			ensure!(my_chain_id == typed_chain_id_of_caller, Error::<T, I>::InvalidPermissions);

			//construct the metadata
			let metadata = EdgeMetadata {
				src_chain_id: caller_chain_id,
				//src_chain_id: my
				root: ElementOf::<T, I>::from_bytes(anchor_update_proposal.merkle_root()),
				latest_leaf_index: anchor_update_proposal.latest_leaf_index().into(),
			};

			// and finally, ensure that the anchor exists
			ensure!(Self::anchor_exists(tree_id), Error::<T, I>::AnchorNotFound);
			// now we can update the anchor
			Self::update_anchor(tree_id, metadata)?;
			Ok(().into())
		}

		#[pallet::weight(0)]
		pub fn force_update(
			origin: OriginFor<T>,
			r_id: ResourceId,
			metadata: EdgeMetadataOf<T, I>,
		) -> DispatchResultWithPostInfo {
			ensure_root(origin)?;
			let (tree_id, chain_id) =
				utils::parse_resource_id::<T::TreeId, T::ChainId>(r_id.into());
			let typed_chain_id = utils::get_typed_chain_id(chain_id);
			ensure!(metadata.src_chain_id == typed_chain_id, Error::<T, I>::InvalidPermissions);
			ensure!(Self::anchor_exists(tree_id), Error::<T, I>::AnchorNotFound);
			Self::update_anchor(tree_id, metadata)?;
			Ok(().into())
		}

		/// Sync All the Anchors in this chain to the other chains that are
		/// already linked.
		#[pallet::weight(0)]
		pub fn sync_anchors(origin: OriginFor<T>) -> DispatchResultWithPostInfo {
			ensure_signed(origin)?;
			let anchors = pallet_anchor::Anchors::<T, I>::iter_keys();
			for anchor in anchors {
				Self::sync_anchor(anchor)?;
			}
			Ok(().into())
		}
	}
}

impl<T: Config<I>, I: 'static> Pallet<T, I> {
	fn register_new_resource_id(
		r_id: ResourceId,
		target_tree_id: T::TreeId,
	) -> DispatchResultWithPostInfo {
		// extract the resource id information
		let (tree_id, chain_id) = utils::parse_resource_id::<T::TreeId, T::ChainId>(r_id.into());
		// use the typed_chain_id which is in u64
		let typed_chain_id = utils::get_typed_chain_id(chain_id);
		println!("register_new_resource_id");
		println!("tree_id: {:?}", tree_id);
		println!("chain_id: {:?}", typed_chain_id);
		// and we need to also ensure that the anchor exists
		ensure!(Self::anchor_exists(tree_id), Error::<T, I>::AnchorNotFound);
		// and not already anchored/linked
		ensure!(
			!LinkedAnchors::<T, I>::contains_key(typed_chain_id, tree_id),
			Error::<T, I>::ResourceIsAlreadyAnchored
		);
		// finally, register the resource id
		LinkedAnchors::<T, I>::insert(typed_chain_id, tree_id, target_tree_id);
		// also, add the new edge to the anchor
		Self::update_anchor(
			tree_id,
			EdgeMetadata { src_chain_id: typed_chain_id, ..Default::default() },
		)?;
		Ok(().into())
	}

	fn update_anchor(
		tree_id: T::TreeId,
		metadata: EdgeMetadataOf<T, I>,
	) -> DispatchResultWithPostInfo {
		if T::Anchor::has_edge(tree_id, metadata.src_chain_id) {
			T::Anchor::update_edge(
				tree_id,
				metadata.src_chain_id,
				metadata.root,
				metadata.latest_leaf_index,
			)?;

			Self::deposit_event(Event::AnchorEdgeAdded);
			Self::deposit_event(Event::AnchorEdgeUpdated);
		} else {
			T::Anchor::add_edge(
				tree_id,
				metadata.src_chain_id,
				metadata.root,
				metadata.latest_leaf_index,
			)?;

			Self::deposit_event(Event::AnchorEdgeAdded);
		}

		Ok(().into())
	}

	fn anchor_exists(tree_id: T::TreeId) -> bool {
		pallet_mt::Trees::<T, I>::contains_key(tree_id)
	}

	fn ensure_democracy(o: OriginFor<T>) -> DispatchResultWithPostInfo {
		T::DemocracyOrigin::try_origin(o).map(|_| ()).or_else(ensure_root)?;
		Ok(().into())
	}

	/// Sync Anchor Edge with other parachains that linked to that anchor
	/// using XCM.
	fn sync_anchor(tree_id: T::TreeId) -> DispatchResult {
		// we get the current anchor tree
		let tree = match pallet_mt::Trees::<T, I>::get(tree_id) {
			Some(t) => t,
			None => return Err(Error::<T, I>::AnchorNotFound.into()),
		};
		// extract the root
		let root = tree.root;
		// and the latest leaf index
		let latest_leaf_index = tree.leaf_count;
		// get the current parachain id
		let my_para_id = T::ParaId::get();
		let src_chain_id = u32::from(my_para_id);

		let function_signature = FunctionSignature::new([0; 4]);
		let latest_leaf_index_u32: u32 = latest_leaf_index.try_into().unwrap_or_default();
		let nonce = Nonce::new(latest_leaf_index_u32);

		let typed_src_chain_id = TypedChainId::Substrate(src_chain_id);
		println!("typed_src_chain_id {:?}", typed_src_chain_id.chain_id());

		let mut merkle_root = [0; 32];
		merkle_root.copy_from_slice(root.to_bytes());

		// now we need an iterator for all the edges connected to this anchor
		let edges = pallet_linkable_tree::EdgeList::<T, I>::iter_prefix_values(tree_id);
		// for each edge we do the following:
		// 1. get the target tree id on the other chain (using the other chain id, and
		// my tree id)
		// 2. encode the resource id (target tree id + my chain id).
		// 3. get the target parachain id.
		// 4. construct the update call.
		// 5. and finally, dispatch the update call to other parachain.
		for edge in edges {
			// first, we get the target chain tree id
			let other_chain_id = edge.src_chain_id;
			let target_tree_id = LinkedAnchors::<T, I>::get(other_chain_id, tree_id);
			let my_chain_id = src_chain_id;

			let other_chain_underlying_chain_id: u32 =
				utils::get_underlying_chain_id(other_chain_id.try_into().unwrap_or_default());
			let tree: u32 = target_tree_id.try_into().unwrap_or_default();

			let r_id = utils::derive_resource_id(
				other_chain_underlying_chain_id,
				target_tree_id.try_into().unwrap_or_default(),
			);

			// construct the proposal header
			let proposal_header = ProposalHeader::new(r_id, function_signature, nonce);

			// construct the anchor update proposal
			let anchor_update_proposal = AnchorUpdateProposal::new(
				proposal_header,
				typed_src_chain_id,
				latest_leaf_index_u32,
				merkle_root,
			);

			let other_para_id = chain_id_to_para_id::<T, I>(other_chain_id);
			let update_edge = Transact {
				// we should keep using the OriginKind::Native here
				// as that is the only origin type that gives us the information about
				// the sibling parachain (the caller parachain Id).
				origin_type: OriginKind::Native,
				require_weight_at_most: 1_000_000_000,
				call: <T as Config<I>>::Call::from(Call::<T, I>::update {
					anchor_update_proposal_bytes: anchor_update_proposal.into_bytes(),
				})
				.encode()
				.into(),
			};
			println!("{:?}", update_edge);
			let dest = (Parent, Parachain(other_para_id.into()));
			let result = T::XcmSender::send_xcm(dest, Xcm(vec![update_edge]));
			match result {
				Ok(()) => {
					Self::deposit_event(Event::RemoteAnchorEdgeUpdated {
						para_id: other_para_id,
						resource_id: r_id.into(),
					});
				},
				Err(e) => {
					Self::deposit_event(Event::RemoteAnchorEdgeUpdateFailed {
						para_id: other_para_id,
						resource_id: r_id.into(),
						error: e,
					});
				},
			}
		}

		Ok(())
	}
}

impl<T: Config<I>, I: 'static> PostDepositHook<T, I> for Pallet<T, I> {
	fn post_deposit(_: T::AccountId, my_tree_id: T::TreeId, _: T::Element) -> DispatchResult {
		Self::sync_anchor(my_tree_id)
	}
}

#[inline(always)]
pub fn chain_id_to_para_id<T: Config<I>, I: 'static>(chain_id: T::ChainId) -> ParaId {
	// First convert chain ID into a u64
	let chain_id_u64: u64 = chain_id.try_into().unwrap_or_default();
	// Next convert into big-endian byte representation
	let chain_id_bytes: [u8; 8] = chain_id_u64.to_be_bytes();
	// Create a 4-byte para id byte array
	let mut para_id_bytes = [0u8; 4];
	// Copy the last 4 bytes of the chain_id which contains the untyped chain id
	para_id_bytes.copy_from_slice(&chain_id_bytes[4..8]);
	// Finally convert these bytes into a u32 and ParaId
	ParaId::from(u32::from_be_bytes(para_id_bytes))
}

#[inline(always)]
pub fn para_id_to_chain_id<T: Config<I>, I: 'static>(para_id: ParaId) -> T::ChainId {
	T::ChainId::try_from(compute_chain_id_type(u32::from(para_id), T::Anchor::get_chain_type()))
		.unwrap_or_default()
}

pub fn chain_id_to_bytes<T: Config<I>, I: 'static>(chain_id: T::ChainId) -> T::ChainId {
	T::ChainId::try_from(compute_chain_id_type(chain_id, T::Anchor::get_chain_type()))
		.unwrap_or_default()
}<|MERGE_RESOLUTION|>--- conflicted
+++ resolved
@@ -403,17 +403,11 @@
 			PendingLinkedAnchors::<T, I>::remove(payload.target_chain_id, payload.local_tree_id);
 			let r_id = utils::derive_resource_id(
 				payload.target_chain_id.try_into().unwrap_or_default(),
-<<<<<<< HEAD
-				payload.local_tree_id.try_into().unwrap_or_default(),
+				payload.local_tree_id.encode(),
 			)
 			.into();
 			// unwrap here is safe, since we are sure that it has the value of the tree id.
 			let target_tree_id = payload.target_tree_id.unwrap();
-=======
-				&payload.local_tree_id.encode(),
-			);
-			let target_tree_id = payload.target_tree_id;
->>>>>>> 42e42e5c
 			// We are now ready to link the anchor locally.
 			Self::register_new_resource_id(r_id, target_tree_id)?;
 			// Next, we signal back to the other chain that the link process is done.
@@ -453,7 +447,7 @@
 			PendingLinkedAnchors::<T, I>::remove(caller_chain_id, my_tree_id);
 			let r_id = utils::derive_resource_id(
 				caller_chain_id.try_into().unwrap_or_default(),
-				my_tree_id.try_into().unwrap_or_default(),
+				my_tree_id.encode(),
 			)
 			.into();
 			let target_tree_id = payload.local_tree_id;
@@ -496,7 +490,6 @@
 			Ok(().into())
 		}
 
-		// anchorupdateProposal
 		#[pallet::weight(0)]
 		pub fn update(
 			origin: OriginFor<T>,
