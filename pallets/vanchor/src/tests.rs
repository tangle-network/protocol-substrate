--- conflicted
+++ resolved
@@ -43,14 +43,10 @@
 	let curve = Curve::Bn254;
 	let params3 = setup_params::<ark_bn254::Fr>(curve, 5, 3);
 	// 1. Setup The Hasher Pallet.
-<<<<<<< HEAD
-	assert_ok!(Hasher1::force_set_parameters(RuntimeOrigin::root(), params3.to_bytes()));
-=======
 	assert_ok!(HasherPallet::force_set_parameters(
 		RuntimeOrigin::root(),
 		params3.to_bytes().try_into().unwrap()
 	));
->>>>>>> b5ca20ec
 	// 2. Initialize MerkleTree pallet.
 	<MerkleTree1 as OnInitialize<u64>>::on_initialize(1);
 	// 3. Setup the VerifierPallet
