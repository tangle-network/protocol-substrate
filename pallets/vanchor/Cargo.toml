[package]
authors = ["Webb Technologies Inc."]
edition = "2021"
homepage = "https://substrate.dev"
license = "Unlicense"
name = "pallet-vanchor"
version = "1.0.0"

[package.metadata.docs.rs]
targets = ["x86_64-unknown-linux-gnu"]

[dependencies]
codec = { package = "parity-scale-codec", version = "3", default-features = false, features = ["derive", "max-encoded-len"] }
scale-info = { version = "2.1.1", default-features = false, features = ["derive"] }

ark-bn254 = { version = "^0.3.0", default-features = false, features = ["curve"] }
ark-ff = { version = "^0.3.0", default-features = false }
ark-std = { version = "^0.3.0", default-features = false }
arkworks-native-gadgets = { version = "1.2.0", default-features = false }
arkworks-setups = { version = "1.2.1", features = ["r1cs"], default-features = false }
frame-benchmarking = { default-features = false, git = "https://github.com/paritytech/substrate.git", branch = "polkadot-v0.9.36", optional = true }
frame-support = { default-features = false, git = "https://github.com/paritytech/substrate.git", branch = "polkadot-v0.9.36" }
frame-system = { default-features = false, git = "https://github.com/paritytech/substrate.git", branch = "polkadot-v0.9.36" }
frame-system-benchmarking = { default-features = false, git = "https://github.com/paritytech/substrate.git", branch = "polkadot-v0.9.36", optional = true }
getrandom = { version = "0.2", features = ["js"] }
orml-currencies = { git = "https://github.com/open-web3-stack/open-runtime-module-library.git", branch = "polkadot-v0.9.36", default-features = false }
orml-tokens = { git = "https://github.com/open-web3-stack/open-runtime-module-library.git", branch = "polkadot-v0.9.36", default-features = false }
orml-traits = { git = "https://github.com/open-web3-stack/open-runtime-module-library.git", branch = "polkadot-v0.9.36", default-features = false }
pallet-asset-registry = { path = "../asset-registry", default-features = false }
pallet-hasher = { path = "../hasher", default-features = false }
pallet-linkable-tree = { path = "../linkable-tree", default-features = false }
pallet-mt = { path = "../mt", default-features = false }
pallet-token-wrapper = { path = "../token-wrapper", default-features = false }
<<<<<<< HEAD
frame-system-benchmarking = { default-features = false, git = "https://github.com/paritytech/substrate.git", branch = "polkadot-v0.9.36", optional = true }
arkworks-native-gadgets = { version = "1.2.0", default-features = false }
ark-std = { version = "^0.3.0", default-features = false }
# ark-bn254 = { version = "^0.3.0", default-features = false, features = [ "curve" ] }
ark-bn254 = { version = "0.3.0" }
ark-ff = { version = "^0.3.0", default-features = false}

[dev-dependencies]
hex = "0.4"
rand = "0.8.4"
serde = { version = "1.0.119" }
sp-core = { default-features = false, git = "https://github.com/paritytech/substrate.git", branch = "polkadot-v0.9.36" }
sp-io = { default-features = false, git = "https://github.com/paritytech/substrate.git", branch = "polkadot-v0.9.36" }
sp-runtime = { default-features = false, git = "https://github.com/paritytech/substrate.git", branch = "polkadot-v0.9.36" }
pallet-balances = { default-features = false, git = "https://github.com/paritytech/substrate.git", branch = "polkadot-v0.9.36" }
pallet-treasury = { git = "https://github.com/paritytech/substrate.git", branch = "polkadot-v0.9.36" }
pallet-key-storage = {path = "../key-storage"}
pallet-hasher = { path = "../hasher", default-features = false }
pallet-vanchor-verifier = { path = "../vanchor-verifier", default-features = false }
orml-tokens = { git = "https://github.com/open-web3-stack/open-runtime-module-library.git", branch = "polkadot-v0.9.36", default-features = false }
orml-currencies = { git = "https://github.com/open-web3-stack/open-runtime-module-library.git", branch = "polkadot-v0.9.36", default-features = false }
arkworks-setups = { version = "1.2.1", features = ["r1cs"], default-features = false }
ark-crypto-primitives = { version = "^0.3.0", features = ["r1cs"], default-features = false }
ark-ff = { version = "0.3.0", default-features = false, features = [ "asm"] }
ark-ec = { version = "^0.3.0", default-features = false }
ark-relations = { version = "^0.3.0", default-features = false }
ark-serialize = { version = "^0.3.0", default-features = false, features = [ "derive" ]}
ark-groth16 = { git = "https://github.com/arkworks-rs/groth16", rev = "765817f", features = ["parallel"] }
ark-std = { version = "^0.3.0", default-features = false }
ark-bn254 = { version = "0.3.0" }
ark-circom = { git = "https://github.com/vacp2p/ark-circom", branch = "wasm", default-features = false, features = ["circom-2"] }
num-bigint = { version = "0.4", default-features = false, features = ["rand"] }
frame-benchmarking = { default-features = false, git = "https://github.com/paritytech/substrate.git", branch = "polkadot-v0.9.36" }
# For ark-circom
once_cell = "1.14.0"
cfg-if = "1.0"
wasmer = { version = "2.3.0", default-features = false }
num-traits = "0.2.11"
thiserror = "1.0.0"
color-eyre = "0.6.1"
serde_json = "1.0.48"

[features]
default = ["std", "wasmer/sys-default"]
std = [
    "codec/std",
    "scale-info/std",
    "frame-support/std",
    "frame-system/std",
    "sp-runtime/std",
    "sp-std/std",
    "pallet-hasher/std",
    "pallet-linkable-tree/std",
    "pallet-asset-registry/std",
    "webb-primitives/std",
    "frame-benchmarking/std",
    "pallet-token-wrapper/std",
    "ark-std/std"
]
runtime-benchmarks = [
    "frame-system/runtime-benchmarks",
    "frame-support/runtime-benchmarks",
]
wasm = ["wasmer/js", "wasmer/std"]
=======
pallet-vanchor-verifier = { path = "../vanchor-verifier", default-features = false }
sp-io = { default-features = false, git = "https://github.com/paritytech/substrate.git", branch = "polkadot-v0.9.36" }
sp-runtime = { default-features = false, git = "https://github.com/paritytech/substrate.git", branch = "polkadot-v0.9.36" }
sp-std = { default-features = false, git = "https://github.com/paritytech/substrate.git", branch = "polkadot-v0.9.36" }
webb-primitives = { path = "../../primitives", default-features = false, features = ["hashing", "verifying", "field_ops"] }

[dev-dependencies]
ark-bls12-381 = { version = "^0.3.0", default-features = false, features = ["curve"] }
ark-bn254 = { version = "^0.3.0", default-features = false, features = ["curve"] }
ark-crypto-primitives = { version = "^0.3.0", features = ["r1cs"], default-features = false }
ark-ec = { version = "^0.3.0", default-features = false }
ark-ff = { version = "^0.3.0", default-features = false }
ark-groth16 = { version = "^0.3.0", default-features = false }
ark-relations = { version = "^0.3.0", default-features = false }
ark-serialize = { version = "^0.3.0", default-features = false, features = ["derive"] }
ark-std = { version = "^0.3.0", default-features = false }
orml-currencies = { git = "https://github.com/open-web3-stack/open-runtime-module-library.git", branch = "polkadot-v0.9.36", default-features = false }
orml-tokens = { git = "https://github.com/open-web3-stack/open-runtime-module-library.git", branch = "polkadot-v0.9.36", default-features = false }
pallet-balances = { default-features = false, git = "https://github.com/paritytech/substrate.git", branch = "polkadot-v0.9.36" }
pallet-key-storage = { path = "../key-storage" }
pallet-treasury = { git = "https://github.com/paritytech/substrate.git", branch = "polkadot-v0.9.36" }
rand = "0.8.4"
serde = { version = "1.0.119" }
sp-core = { default-features = false, git = "https://github.com/paritytech/substrate.git", branch = "polkadot-v0.9.36" }
sp-io = { default-features = false, git = "https://github.com/paritytech/substrate.git", branch = "polkadot-v0.9.36" }
sp-runtime = { default-features = false, git = "https://github.com/paritytech/substrate.git", branch = "polkadot-v0.9.36" }

[features]
default = ["std"]
runtime-benchmarks = [
  "frame-benchmarking",
  "frame-system/runtime-benchmarks",
  "frame-support/runtime-benchmarks",
]
std = [
  "codec/std",
  "scale-info/std",
  "frame-support/std",
  "frame-system/std",
  "sp-runtime/std",
  "sp-std/std",
  "pallet-hasher/std",
  "pallet-linkable-tree/std",
  "pallet-vanchor-verifier/std",
  "pallet-asset-registry/std",
  "webb-primitives/std",
  "frame-benchmarking/std",
  "pallet-token-wrapper/std",
  "ark-std/std",
]
>>>>>>> 651b202d
<|MERGE_RESOLUTION|>--- conflicted
+++ resolved
@@ -13,30 +13,21 @@
 codec = { package = "parity-scale-codec", version = "3", default-features = false, features = ["derive", "max-encoded-len"] }
 scale-info = { version = "2.1.1", default-features = false, features = ["derive"] }
 
-ark-bn254 = { version = "^0.3.0", default-features = false, features = ["curve"] }
-ark-ff = { version = "^0.3.0", default-features = false }
-ark-std = { version = "^0.3.0", default-features = false }
-arkworks-native-gadgets = { version = "1.2.0", default-features = false }
-arkworks-setups = { version = "1.2.1", features = ["r1cs"], default-features = false }
-frame-benchmarking = { default-features = false, git = "https://github.com/paritytech/substrate.git", branch = "polkadot-v0.9.36", optional = true }
 frame-support = { default-features = false, git = "https://github.com/paritytech/substrate.git", branch = "polkadot-v0.9.36" }
 frame-system = { default-features = false, git = "https://github.com/paritytech/substrate.git", branch = "polkadot-v0.9.36" }
-frame-system-benchmarking = { default-features = false, git = "https://github.com/paritytech/substrate.git", branch = "polkadot-v0.9.36", optional = true }
-getrandom = { version = "0.2", features = ["js"] }
-orml-currencies = { git = "https://github.com/open-web3-stack/open-runtime-module-library.git", branch = "polkadot-v0.9.36", default-features = false }
-orml-tokens = { git = "https://github.com/open-web3-stack/open-runtime-module-library.git", branch = "polkadot-v0.9.36", default-features = false }
+sp-runtime = { default-features = false, git = "https://github.com/paritytech/substrate.git", branch = "polkadot-v0.9.36" }
+sp-std = { default-features = false, git = "https://github.com/paritytech/substrate.git", branch = "polkadot-v0.9.36" }
+sp-io = { default-features = false, git = "https://github.com/paritytech/substrate.git", branch = "polkadot-v0.9.36" }
+pallet-linkable-tree = { path = "../linkable-tree", default-features = false }
+pallet-mt = { path = "../mt", default-features = false }
+webb-primitives = { path = "../../primitives", default-features = false, features = ["hashing", "verifying", "field_ops"] }
 orml-traits = { git = "https://github.com/open-web3-stack/open-runtime-module-library.git", branch = "polkadot-v0.9.36", default-features = false }
 pallet-asset-registry = { path = "../asset-registry", default-features = false }
-pallet-hasher = { path = "../hasher", default-features = false }
-pallet-linkable-tree = { path = "../linkable-tree", default-features = false }
-pallet-mt = { path = "../mt", default-features = false }
 pallet-token-wrapper = { path = "../token-wrapper", default-features = false }
-<<<<<<< HEAD
 frame-system-benchmarking = { default-features = false, git = "https://github.com/paritytech/substrate.git", branch = "polkadot-v0.9.36", optional = true }
 arkworks-native-gadgets = { version = "1.2.0", default-features = false }
 ark-std = { version = "^0.3.0", default-features = false }
-# ark-bn254 = { version = "^0.3.0", default-features = false, features = [ "curve" ] }
-ark-bn254 = { version = "0.3.0" }
+ark-bn254 = { version = "^0.3.0", default-features = false, features = [ "curve" ] }
 ark-ff = { version = "^0.3.0", default-features = false}
 
 [dev-dependencies]
@@ -95,56 +86,4 @@
     "frame-system/runtime-benchmarks",
     "frame-support/runtime-benchmarks",
 ]
-wasm = ["wasmer/js", "wasmer/std"]
-=======
-pallet-vanchor-verifier = { path = "../vanchor-verifier", default-features = false }
-sp-io = { default-features = false, git = "https://github.com/paritytech/substrate.git", branch = "polkadot-v0.9.36" }
-sp-runtime = { default-features = false, git = "https://github.com/paritytech/substrate.git", branch = "polkadot-v0.9.36" }
-sp-std = { default-features = false, git = "https://github.com/paritytech/substrate.git", branch = "polkadot-v0.9.36" }
-webb-primitives = { path = "../../primitives", default-features = false, features = ["hashing", "verifying", "field_ops"] }
-
-[dev-dependencies]
-ark-bls12-381 = { version = "^0.3.0", default-features = false, features = ["curve"] }
-ark-bn254 = { version = "^0.3.0", default-features = false, features = ["curve"] }
-ark-crypto-primitives = { version = "^0.3.0", features = ["r1cs"], default-features = false }
-ark-ec = { version = "^0.3.0", default-features = false }
-ark-ff = { version = "^0.3.0", default-features = false }
-ark-groth16 = { version = "^0.3.0", default-features = false }
-ark-relations = { version = "^0.3.0", default-features = false }
-ark-serialize = { version = "^0.3.0", default-features = false, features = ["derive"] }
-ark-std = { version = "^0.3.0", default-features = false }
-orml-currencies = { git = "https://github.com/open-web3-stack/open-runtime-module-library.git", branch = "polkadot-v0.9.36", default-features = false }
-orml-tokens = { git = "https://github.com/open-web3-stack/open-runtime-module-library.git", branch = "polkadot-v0.9.36", default-features = false }
-pallet-balances = { default-features = false, git = "https://github.com/paritytech/substrate.git", branch = "polkadot-v0.9.36" }
-pallet-key-storage = { path = "../key-storage" }
-pallet-treasury = { git = "https://github.com/paritytech/substrate.git", branch = "polkadot-v0.9.36" }
-rand = "0.8.4"
-serde = { version = "1.0.119" }
-sp-core = { default-features = false, git = "https://github.com/paritytech/substrate.git", branch = "polkadot-v0.9.36" }
-sp-io = { default-features = false, git = "https://github.com/paritytech/substrate.git", branch = "polkadot-v0.9.36" }
-sp-runtime = { default-features = false, git = "https://github.com/paritytech/substrate.git", branch = "polkadot-v0.9.36" }
-
-[features]
-default = ["std"]
-runtime-benchmarks = [
-  "frame-benchmarking",
-  "frame-system/runtime-benchmarks",
-  "frame-support/runtime-benchmarks",
-]
-std = [
-  "codec/std",
-  "scale-info/std",
-  "frame-support/std",
-  "frame-system/std",
-  "sp-runtime/std",
-  "sp-std/std",
-  "pallet-hasher/std",
-  "pallet-linkable-tree/std",
-  "pallet-vanchor-verifier/std",
-  "pallet-asset-registry/std",
-  "webb-primitives/std",
-  "frame-benchmarking/std",
-  "pallet-token-wrapper/std",
-  "ark-std/std",
-]
->>>>>>> 651b202d
+wasm = ["wasmer/js", "wasmer/std"]