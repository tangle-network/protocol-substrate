[package]
authors = ["Webb Technologies Inc."]
edition = "2018"
homepage = "https://substrate.dev"
license = "Unlicense"
name = "pallet-vanchor"
version = "1.0.0"

[package.metadata.docs.rs]
targets = ["x86_64-unknown-linux-gnu"]

[dependencies]
rand = { version = "0.8.5", default-features = false }
codec = { package = "parity-scale-codec", version = "3", default-features = false, features = ["derive", "max-encoded-len"] }
scale-info = { version = "2.1.1", default-features = false, features = ["derive"] }
<<<<<<< HEAD
frame-support = { default-features = false, git = "https://github.com/paritytech/substrate.git", branch = "polkadot-v0.9.29" }
frame-system = { default-features = false, git = "https://github.com/paritytech/substrate.git", branch = "polkadot-v0.9.29" }
sp-runtime = { default-features = false, git = "https://github.com/paritytech/substrate.git", branch = "polkadot-v0.9.29" }
sp-std = { default-features = false, git = "https://github.com/paritytech/substrate.git", branch = "polkadot-v0.9.29" }
sp-io = { default-features = false, git = "https://github.com/paritytech/substrate.git", branch = "polkadot-v0.9.29" }
=======

frame-support = { default-features = false, git = "https://github.com/paritytech/substrate.git", branch = "polkadot-v0.9.30" }
frame-system = { default-features = false, git = "https://github.com/paritytech/substrate.git", branch = "polkadot-v0.9.30" }
sp-runtime = { default-features = false, git = "https://github.com/paritytech/substrate.git", branch = "polkadot-v0.9.30" }
sp-std = { default-features = false, git = "https://github.com/paritytech/substrate.git", branch = "polkadot-v0.9.30" }
sp-io = { default-features = false, git = "https://github.com/paritytech/substrate.git", branch = "polkadot-v0.9.30" }
>>>>>>> aff141e2
pallet-hasher = { path = "../hasher", default-features = false }
pallet-linkable-tree = { path = "../linkable-tree", default-features = false }
pallet-mt = { path = "../mt", default-features = false }
pallet-vanchor-verifier = { path = "../vanchor-verifier", default-features = false }
webb-primitives = { path = "../../primitives", default-features = false, features = ["hashing", "verifying", "field_ops"] }
orml-traits = { git = "https://github.com/open-web3-stack/open-runtime-module-library.git", branch = "polkadot-v0.9.30", default-features = false }
pallet-asset-registry = { path = "../asset-registry", default-features = false }
pallet-token-wrapper = { path = "../token-wrapper", default-features = false }
frame-system-benchmarking = { default-features = false, git = "https://github.com/paritytech/substrate.git", branch = "polkadot-v0.9.30", optional = true }
frame-benchmarking = { default-features = false, git = "https://github.com/paritytech/substrate.git", branch = "polkadot-v0.9.30", optional = true }
ark-bn254 = { version = "^0.3.0", default-features = false, features = [ "curve" ] }
arkworks-setups = { version = "1.2.1", features = ["r1cs"], default-features = false }
arkworks-native-gadgets = { version = "1.2.0", default-features = false }
ark-std = { version = "^0.3.0", default-features = false }
ark-ff = { version = "^0.3.0", default-features = false}
orml-tokens = { git = "https://github.com/open-web3-stack/open-runtime-module-library.git", branch = "polkadot-v0.9.30", default-features = false }
orml-currencies = { git = "https://github.com/open-web3-stack/open-runtime-module-library.git", branch = "polkadot-v0.9.30", default-features = false }

[dev-dependencies]
serde = { version = "1.0.119" }
sp-core = { default-features = false, git = "https://github.com/paritytech/substrate.git", branch = "polkadot-v0.9.30" }
sp-io = { default-features = false, git = "https://github.com/paritytech/substrate.git", branch = "polkadot-v0.9.30" }
sp-runtime = { default-features = false, git = "https://github.com/paritytech/substrate.git", branch = "polkadot-v0.9.30" }
pallet-balances = { default-features = false, git = "https://github.com/paritytech/substrate.git", branch = "polkadot-v0.9.30" }
pallet-treasury = { git = "https://github.com/paritytech/substrate.git", branch = "polkadot-v0.9.30" }
pallet-key-storage = {path = "../key-storage"}
<<<<<<< HEAD
orml-tokens = { git = "https://github.com/open-web3-stack/open-runtime-module-library.git", branch = "polkadot-v0.9.29", default-features = false }
orml-currencies = { git = "https://github.com/open-web3-stack/open-runtime-module-library.git", branch = "polkadot-v0.9.29", default-features = false }
=======
orml-tokens = { git = "https://github.com/open-web3-stack/open-runtime-module-library.git", branch = "polkadot-v0.9.30", default-features = false }
orml-currencies = { git = "https://github.com/open-web3-stack/open-runtime-module-library.git", branch = "polkadot-v0.9.30", default-features = false }
rand = "0.8.4"
>>>>>>> aff141e2
ark-crypto-primitives = { version = "^0.3.0", features = ["r1cs"], default-features = false }
ark-ff = { version = "^0.3.0", default-features = false}
ark-ec = { version = "^0.3.0", default-features = false }
ark-relations = { version = "^0.3.0", default-features = false }
ark-serialize = { version = "^0.3.0", default-features = false, features = [ "derive" ]}
ark-groth16 = { version = "^0.3.0", default-features = false }
ark-std = { version = "^0.3.0", default-features = false }
ark-bn254 = { version = "^0.3.0", default-features = false, features = [ "curve" ] }
ark-bls12-381 = { version = "^0.3.0", default-features = false, features = [ "curve" ] }

[features]
default = ["std"]
std = [
    "codec/std",
    "scale-info/std",
    "frame-support/std",
    "frame-system/std",
    "sp-runtime/std",
    "sp-std/std",
    "pallet-hasher/std",
    "pallet-linkable-tree/std",
    "pallet-vanchor-verifier/std",
    "pallet-asset-registry/std",
    "webb-primitives/std",
    "frame-benchmarking/std",
    "pallet-token-wrapper/std",
    "ark-std/std"
]
runtime-benchmarks = [
    "frame-benchmarking",
    "frame-system/runtime-benchmarks",
    "frame-support/runtime-benchmarks",
]<|MERGE_RESOLUTION|>--- conflicted
+++ resolved
@@ -10,23 +10,14 @@
 targets = ["x86_64-unknown-linux-gnu"]
 
 [dependencies]
-rand = { version = "0.8.5", default-features = false }
 codec = { package = "parity-scale-codec", version = "3", default-features = false, features = ["derive", "max-encoded-len"] }
 scale-info = { version = "2.1.1", default-features = false, features = ["derive"] }
-<<<<<<< HEAD
-frame-support = { default-features = false, git = "https://github.com/paritytech/substrate.git", branch = "polkadot-v0.9.29" }
-frame-system = { default-features = false, git = "https://github.com/paritytech/substrate.git", branch = "polkadot-v0.9.29" }
-sp-runtime = { default-features = false, git = "https://github.com/paritytech/substrate.git", branch = "polkadot-v0.9.29" }
-sp-std = { default-features = false, git = "https://github.com/paritytech/substrate.git", branch = "polkadot-v0.9.29" }
-sp-io = { default-features = false, git = "https://github.com/paritytech/substrate.git", branch = "polkadot-v0.9.29" }
-=======
 
 frame-support = { default-features = false, git = "https://github.com/paritytech/substrate.git", branch = "polkadot-v0.9.30" }
 frame-system = { default-features = false, git = "https://github.com/paritytech/substrate.git", branch = "polkadot-v0.9.30" }
 sp-runtime = { default-features = false, git = "https://github.com/paritytech/substrate.git", branch = "polkadot-v0.9.30" }
 sp-std = { default-features = false, git = "https://github.com/paritytech/substrate.git", branch = "polkadot-v0.9.30" }
 sp-io = { default-features = false, git = "https://github.com/paritytech/substrate.git", branch = "polkadot-v0.9.30" }
->>>>>>> aff141e2
 pallet-hasher = { path = "../hasher", default-features = false }
 pallet-linkable-tree = { path = "../linkable-tree", default-features = false }
 pallet-mt = { path = "../mt", default-features = false }
@@ -53,14 +44,9 @@
 pallet-balances = { default-features = false, git = "https://github.com/paritytech/substrate.git", branch = "polkadot-v0.9.30" }
 pallet-treasury = { git = "https://github.com/paritytech/substrate.git", branch = "polkadot-v0.9.30" }
 pallet-key-storage = {path = "../key-storage"}
-<<<<<<< HEAD
-orml-tokens = { git = "https://github.com/open-web3-stack/open-runtime-module-library.git", branch = "polkadot-v0.9.29", default-features = false }
-orml-currencies = { git = "https://github.com/open-web3-stack/open-runtime-module-library.git", branch = "polkadot-v0.9.29", default-features = false }
-=======
 orml-tokens = { git = "https://github.com/open-web3-stack/open-runtime-module-library.git", branch = "polkadot-v0.9.30", default-features = false }
 orml-currencies = { git = "https://github.com/open-web3-stack/open-runtime-module-library.git", branch = "polkadot-v0.9.30", default-features = false }
 rand = "0.8.4"
->>>>>>> aff141e2
 ark-crypto-primitives = { version = "^0.3.0", features = ["r1cs"], default-features = false }
 ark-ff = { version = "^0.3.0", default-features = false}
 ark-ec = { version = "^0.3.0", default-features = false }
