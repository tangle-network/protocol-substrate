use ark_bn254::Bn254;
use ark_ff::{BigInteger, FromBytes, PrimeField};
use arkworks_circuits::setup::{common::{prove_unchecked, prove, verify_unchecked_raw}, mixer::{MixerProverSetup, setup_leaf_x5_5, setup_proof_x5_5, setup_leaf_with_privates_raw_x5_5}};
use arkworks_utils::utils::common::{Curve};
use webb_primitives::ElementTrait;

// wasm-utils dependencies
use wasm_utils::proof::{generate_proof_js, ProofInputBuilder, ProofInput, MixerProofInput, JsProofInput};
use wasm_utils::note::JsNote;
use wasm_utils::types::{Curve as WasmCurve, Backend, Leaves};

use crate::mock::Element;

type Bn254Fr = ark_bn254::Fr;
type Bls12_381Fr = ark_bls12_381::Fr;

pub const LEN: usize = 30;
pub type MixerProverSetupBn254_30 = MixerProverSetup<Bn254Fr, LEN>;

pub fn setup_zk_circuit(
	curve: Curve,
	recipient_bytes: Vec<u8>,
	relayer_bytes: Vec<u8>,
	pk_bytes: Vec<u8>,
	fee_value: u128,
	refund_value: u128,
) -> (
	Vec<u8>, // proof bytes
	Element, // root
	Element, // nullifier_hash
	Element, // leaf
) {
	let rng = &mut ark_std::test_rng();

	match curve {
		Curve::Bn254 => {
			// fit inputs to the curve.
			let (secret, nullifier, leaf, nullifier_hash) = setup_leaf_x5_5::<Bn254Fr, _>(curve, rng).unwrap();

			let leaves = vec![leaf.clone()];
			let index = 0;
			let (proof, _, _, root, public_inputs) = setup_proof_x5_5::<Bn254, _>(curve, secret, nullifier, leaves, index, recipient_bytes, relayer_bytes, fee_value, refund_value, pk_bytes, rng).unwrap();

			let leaf_element = Element::from_bytes(&leaf);
			let nullifier_hash_element = Element::from_bytes(&nullifier_hash);
			let root_element = Element::from_bytes(&root);

			(proof, root_element, nullifier_hash_element, leaf_element)
		}
		Curve::Bls381 => {
			unimplemented!()
		}
	}
}

pub fn setup_wasm_utils_zk_circuit(
	curve: Curve,
	recipient_bytes: Vec<u8>,
	relayer_bytes: Vec<u8>,
	pk_bytes: Vec<u8>,
	fee_value: u128,
	refund_value: u128,
) -> (
	Vec<u8>, // proof bytes
	Element, // root
	Element, // nullifier_hash
	Element, // leaf
) {
	match curve {
		Curve::Bn254 => {
			let note_secret = "7e0f4bfa263d8b93854772c94851c04b3a9aba38ab808a8d081f6f5be9758110b7147c395ee9bf495734e4703b1f622009c81712520de0bbd5e7a10237c7d829bf6bd6d0729cca778ed9b6fb172bbb12b01927258aca7e0a66fd5691548f8717";

<<<<<<< HEAD
			let secret = hex::decode(&note_secret[0..32]).unwrap();
			let nullifier = hex::decode(&note_secret[32..64]).unwrap();
			let (leaf, _) = setup_leaf_with_privates_raw_x5_5::<Bn254Fr>(curve, secret.clone(), nullifier.clone()).unwrap();
			
			let leaves = vec![leaf];
=======
			let (circuit, leaf, nullifier_hash, root, public_inputs) = prover
				.setup_circuit_with_privates(
					secret, nullifier, &leaves, index, recipient, relayer, fee, refund,
				)
				.unwrap();
>>>>>>> 9d2408a3

			let mixer_proof_input = MixerProofInput {
				exponentiation: 5,
				width: 5,
				curve: WasmCurve::Bn254,
				backend: Backend::Arkworks,
				secrets: secret,
				nullifier,
				recipient: recipient_bytes,
				relayer: relayer_bytes,
				pk: pk_bytes,
				refund: refund_value,
				fee: fee_value,
				chain_id: 0,
				leaves,
				leaf_index: 0
			};
			let js_proof_inputs = JsProofInput { inner: ProofInput::Mixer(mixer_proof_input) };
			let proof = generate_proof_js(js_proof_inputs).unwrap();

<<<<<<< HEAD
			let root_element = Element::from_bytes(&proof.root);
			let nullifier_hash_element = Element::from_bytes(&proof.nullifier_hash);
			let leaf_element = Element::from_bytes(&proof.leaf);

			(proof.proof, root_element, nullifier_hash_element, leaf_element)
		}
=======
			let leaf_element = Element::from_bytes(&leaf.into_repr().to_bytes_le());
			let nullifier_hash_element =
				Element::from_bytes(&nullifier_hash.into_repr().to_bytes_le());
			let root_element = Element::from_bytes(&root.into_repr().to_bytes_le());

			(proof_bytes, root_element, nullifier_hash_element, leaf_element)
		},
>>>>>>> 9d2408a3
		Curve::Bls381 => {
			unimplemented!()
		},
	}
}

/// Truncate and pad 256 bit slice in reverse
pub fn truncate_and_pad_reverse(t: &[u8]) -> Vec<u8> {
	let mut truncated_bytes = t[12..].to_vec();
	truncated_bytes.extend_from_slice(&[0u8; 12]);
	truncated_bytes
}<|MERGE_RESOLUTION|>--- conflicted
+++ resolved
@@ -70,19 +70,11 @@
 		Curve::Bn254 => {
 			let note_secret = "7e0f4bfa263d8b93854772c94851c04b3a9aba38ab808a8d081f6f5be9758110b7147c395ee9bf495734e4703b1f622009c81712520de0bbd5e7a10237c7d829bf6bd6d0729cca778ed9b6fb172bbb12b01927258aca7e0a66fd5691548f8717";
 
-<<<<<<< HEAD
 			let secret = hex::decode(&note_secret[0..32]).unwrap();
 			let nullifier = hex::decode(&note_secret[32..64]).unwrap();
 			let (leaf, _) = setup_leaf_with_privates_raw_x5_5::<Bn254Fr>(curve, secret.clone(), nullifier.clone()).unwrap();
 			
 			let leaves = vec![leaf];
-=======
-			let (circuit, leaf, nullifier_hash, root, public_inputs) = prover
-				.setup_circuit_with_privates(
-					secret, nullifier, &leaves, index, recipient, relayer, fee, refund,
-				)
-				.unwrap();
->>>>>>> 9d2408a3
 
 			let mixer_proof_input = MixerProofInput {
 				exponentiation: 5,
@@ -103,22 +95,12 @@
 			let js_proof_inputs = JsProofInput { inner: ProofInput::Mixer(mixer_proof_input) };
 			let proof = generate_proof_js(js_proof_inputs).unwrap();
 
-<<<<<<< HEAD
 			let root_element = Element::from_bytes(&proof.root);
 			let nullifier_hash_element = Element::from_bytes(&proof.nullifier_hash);
 			let leaf_element = Element::from_bytes(&proof.leaf);
 
 			(proof.proof, root_element, nullifier_hash_element, leaf_element)
 		}
-=======
-			let leaf_element = Element::from_bytes(&leaf.into_repr().to_bytes_le());
-			let nullifier_hash_element =
-				Element::from_bytes(&nullifier_hash.into_repr().to_bytes_le());
-			let root_element = Element::from_bytes(&root.into_repr().to_bytes_le());
-
-			(proof_bytes, root_element, nullifier_hash_element, leaf_element)
-		},
->>>>>>> 9d2408a3
 		Curve::Bls381 => {
 			unimplemented!()
 		},
