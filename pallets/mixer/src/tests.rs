--- conflicted
+++ resolved
@@ -3,11 +3,8 @@
 use frame_benchmarking::account;
 use frame_support::{assert_err, assert_ok, traits::OnInitialize};
 use sp_runtime::traits::{One, Zero};
-<<<<<<< HEAD
-=======
 use webb_primitives::{merkle_tree::TreeInspector, AccountId, ElementTrait};
 
->>>>>>> 9d2408a3
 use orml_traits::MultiCurrency;
 use pallet_asset_registry::AssetType;
 
@@ -43,17 +40,8 @@
 			<MerkleTree as OnInitialize<u64>>::on_initialize(1);
 			// 3. Setup the VerifierPallet
 			//    but to do so, we need to have a VerifyingKey
-<<<<<<< HEAD
 			let pk_bytes = include_bytes!("../../../protocol-substrate-fixtures/mixer/bn254/x5/proving_key_uncompressed.bin");
 			let vk_bytes = include_bytes!("../../../protocol-substrate-fixtures/mixer/bn254/x5/verifying_key.bin");
-=======
-			let pk_bytes = include_bytes!(
-				"../../../protocol-substrate-fixtures/mixer/bn254/x5/proving_key.bin"
-			);
-			let vk_bytes = include_bytes!(
-				"../../../protocol-substrate-fixtures/mixer/bn254/x5/verifying_key.bin"
-			);
->>>>>>> 9d2408a3
 
 			assert_ok!(VerifierPallet::force_set_parameters(Origin::root(), vk_bytes.to_vec()));
 
