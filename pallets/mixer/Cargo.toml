[package]
authors = ["Webb Technologies Inc."]
edition = "2018"
homepage = "https://substrate.dev"
license = "Unlicense"
name = "pallet-mixer"
version = "3.0.0"

[package.metadata.docs.rs]
targets = ["x86_64-unknown-linux-gnu"]

# alias "parity-scale-code" to "codec"
[dependencies.codec]
default-features = false
features = ["derive"]
package = "parity-scale-codec"
version = "2.0.0"

[dependencies]
frame-support = { default-features = false, git = "https://github.com/paritytech/substrate.git", branch = "master" }
frame-system = { default-features = false, git = "https://github.com/paritytech/substrate.git", branch = "master" }
sp-runtime = { default-features = false, git = "https://github.com/paritytech/substrate.git", branch = "master" }
sp-std = { default-features = false, git = "https://github.com/paritytech/substrate.git", branch = "master" }
pallet-hasher = { path = "../hasher", default-features = false }
pallet-mt = { path = "../mt", default-features = false }
pallet-verifier = { path = "../verifier", default-features = false }
darkwebb-primitives = { path = "../../primitives", features = ["verifying"], default-features = false }

[dev-dependencies]
serde = { version = "1.0.119" }
<<<<<<< HEAD
sp-core = { default-features = false, git = "https://github.com/paritytech/substrate.git", branch = "master" }
sp-io = { default-features = false, git = "https://github.com/paritytech/substrate.git", branch = "master" }
sp-runtime = { default-features = false, git = "https://github.com/paritytech/substrate.git", branch = "master" }
pallet-balances = { default-features = false, git = "https://github.com/paritytech/substrate.git", branch = "master" }
=======
sp-core = { default-features = false, version = "3.0.0", git = "https://github.com/paritytech/substrate.git", branch = "polkadot-v0.9.7" }
sp-io = { default-features = false, version = "3.0.0", git = "https://github.com/paritytech/substrate.git", branch = "polkadot-v0.9.7" }
sp-runtime = { default-features = false, version = "3.0.0", git = "https://github.com/paritytech/substrate.git", branch = "polkadot-v0.9.7" }
pallet-balances = { version = "3.0.0", git = "https://github.com/paritytech/substrate.git", branch = "polkadot-v0.9.7" }
>>>>>>> 88f9c956
ark-crypto-primitives = { version = "^0.3.0", features = ["r1cs"], default-features = false }
ark-ff = { version = "^0.3.0", default-features = false }
ark-ec = { version = "^0.3.0", default-features = false }
ark-std = { version = "^0.3.0", default-features = false }
ark-relations = { version = "^0.3.0", default-features = false }
ark-serialize = { version = "^0.3.0", default-features = false, features = [ "derive" ] }
ark-bls12-381 = { version = "^0.3.0", default-features = false, features = [ "curve" ] }
ark-bls12-377 = { version = "^0.3.0", default-features = false, features = [ "curve", "r1cs" ] }
ark-bn254 = { version = "^0.3.0", default-features = false, features = [ "curve" ] }
arkworks-gadgets = { version = "^0.3" } # just for testing we will enclude everything.

[features]
default = ["std"]
std = [
    "codec/std",
    "frame-support/std",
    "frame-system/std",
    "sp-runtime/std",
    "sp-std/std",
    "pallet-hasher/std",
    "pallet-mt/std",
    "pallet-verifier/std",
    "darkwebb-primitives/std",
]<|MERGE_RESOLUTION|>--- conflicted
+++ resolved
@@ -28,17 +28,10 @@
 
 [dev-dependencies]
 serde = { version = "1.0.119" }
-<<<<<<< HEAD
 sp-core = { default-features = false, git = "https://github.com/paritytech/substrate.git", branch = "master" }
 sp-io = { default-features = false, git = "https://github.com/paritytech/substrate.git", branch = "master" }
 sp-runtime = { default-features = false, git = "https://github.com/paritytech/substrate.git", branch = "master" }
 pallet-balances = { default-features = false, git = "https://github.com/paritytech/substrate.git", branch = "master" }
-=======
-sp-core = { default-features = false, version = "3.0.0", git = "https://github.com/paritytech/substrate.git", branch = "polkadot-v0.9.7" }
-sp-io = { default-features = false, version = "3.0.0", git = "https://github.com/paritytech/substrate.git", branch = "polkadot-v0.9.7" }
-sp-runtime = { default-features = false, version = "3.0.0", git = "https://github.com/paritytech/substrate.git", branch = "polkadot-v0.9.7" }
-pallet-balances = { version = "3.0.0", git = "https://github.com/paritytech/substrate.git", branch = "polkadot-v0.9.7" }
->>>>>>> 88f9c956
 ark-crypto-primitives = { version = "^0.3.0", features = ["r1cs"], default-features = false }
 ark-ff = { version = "^0.3.0", default-features = false }
 ark-ec = { version = "^0.3.0", default-features = false }
