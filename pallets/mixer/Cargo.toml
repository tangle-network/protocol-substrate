[package]
authors = ["Webb Technologies Inc."]
edition = "2018"
homepage = "https://substrate.dev"
license = "Unlicense"
name = "pallet-mixer"
version = "1.0.0"

[package.metadata.docs.rs]
targets = ["x86_64-unknown-linux-gnu"]

[dependencies]
codec = {package = "parity-scale-codec", version = "3", default-features = false, features = ["derive", "max-encoded-len"]}
scale-info = { version = "2.1.1", default-features = false, features = ["derive"]}
log = "0.4"
webb-primitives = {path = "../../primitives", features = ["verifying"], default-features = false}
frame-support = {default-features = false, git = "https://github.com/paritytech/substrate.git", branch = "polkadot-v0.9.36" }
frame-system = {default-features = false, git = "https://github.com/paritytech/substrate.git", branch = "polkadot-v0.9.36" }
<<<<<<< HEAD
orml-currencies = { git = "https://github.com/webb-tools/open-runtime-module-library.git", branch = "polkadot-v0.9.36", default-features = false }
orml-tokens = { git = "https://github.com/webb-tools/open-runtime-module-library.git", branch = "polkadot-v0.9.36", default-features = false }
orml-traits = { git = "https://github.com/webb-tools/open-runtime-module-library.git", branch = "polkadot-v0.9.36", default-features = false }
pallet-asset-registry = {path = "../asset-registry", default-features = false}
pallet-hasher = {path = "../hasher", default-features = false}
pallet-mt = {path = "../mt", default-features = false}
pallet-verifier = {path = "../verifier", default-features = false}
sp-runtime = {default-features = false, git = "https://github.com/paritytech/substrate.git", branch = "polkadot-v0.9.36" }
sp-std = {default-features = false, git = "https://github.com/paritytech/substrate.git", branch = "polkadot-v0.9.36" }

frame-benchmarking = {default-features = false, git = "https://github.com/paritytech/substrate.git", branch = "polkadot-v0.9.36", optional = true }
frame-system-benchmarking = {default-features = false, git = "https://github.com/paritytech/substrate.git", branch = "polkadot-v0.9.36", optional = true }

[dev-dependencies]
=======
orml-traits = { git = "https://github.com/open-web3-stack/open-runtime-module-library.git", branch = "polkadot-v0.9.36", default-features = false }
pallet-mt = {path = "../mt", default-features = false}
sp-runtime = {default-features = false, git = "https://github.com/paritytech/substrate.git", branch = "polkadot-v0.9.36" }
sp-std = {default-features = false, git = "https://github.com/paritytech/substrate.git", branch = "polkadot-v0.9.36" }

frame-system-benchmarking = {default-features = false, git = "https://github.com/paritytech/substrate.git", branch = "polkadot-v0.9.36", optional = true }

[dev-dependencies]
orml-currencies = { git = "https://github.com/open-web3-stack/open-runtime-module-library.git", branch = "polkadot-v0.9.36", default-features = false }
orml-tokens = { git = "https://github.com/open-web3-stack/open-runtime-module-library.git", branch = "polkadot-v0.9.36", default-features = false }
ark-bls12-381 = { version = "^0.3.0", default-features = false, features = ["curve"] }
>>>>>>> b5ca20ec
ark-bn254 = { version = "^0.3.0", default-features = false, features = ["curve"] }
ark-crypto-primitives = { version = "^0.3.0", features = ["r1cs"], default-features = false}
ark-ec = { version = "^0.3.0", default-features = false}
ark-ff = { version = "^0.3.0", default-features = false}
ark-relations = { version = "^0.3.0", default-features = false}
ark-serialize = { version = "^0.3.0", default-features = false, features = ["derive"]}
ark-std = { version = "^0.3.0", default-features = false}

arkworks-setups = { version = "1.2.1", features = ["r1cs"], default-features = false }

pallet-balances = { git = "https://github.com/paritytech/substrate.git", branch = "polkadot-v0.9.36", default-features = false }
pallet-asset-registry = { path = "../asset-registry", default-features = false }
pallet-verifier = {path = "../verifier", default-features = false}
pallet-hasher = {path = "../hasher", default-features = false}
serde = { version = "1.0.119"}
hex = "0.4"
sp-core = { default-features = false, git = "https://github.com/paritytech/substrate.git", branch = "polkadot-v0.9.36" }
sp-io = { default-features = false, git = "https://github.com/paritytech/substrate.git", branch = "polkadot-v0.9.36" }
sp-runtime = { default-features = false, git = "https://github.com/paritytech/substrate.git", branch = "polkadot-v0.9.36" }
<<<<<<< HEAD
=======
frame-benchmarking = {default-features = false, git = "https://github.com/paritytech/substrate.git", branch = "polkadot-v0.9.36" }
>>>>>>> b5ca20ec

[features]
default = ["std"]
runtime-benchmarks = [
  "frame-system/runtime-benchmarks",
  "frame-support/runtime-benchmarks",
]
std = [
  "codec/std",
  "frame-support/std",
  "frame-system/std",
  "orml-traits/std",
  "orml-tokens/std",
  "orml-currencies/std",
  "sp-runtime/std",
  "sp-std/std",
  "pallet-hasher/std",
  "pallet-mt/std",
  "pallet-verifier/std",
  "webb-primitives/std",
  "pallet-asset-registry/std",
  "frame-benchmarking/std",
]<|MERGE_RESOLUTION|>--- conflicted
+++ resolved
@@ -16,22 +16,6 @@
 webb-primitives = {path = "../../primitives", features = ["verifying"], default-features = false}
 frame-support = {default-features = false, git = "https://github.com/paritytech/substrate.git", branch = "polkadot-v0.9.36" }
 frame-system = {default-features = false, git = "https://github.com/paritytech/substrate.git", branch = "polkadot-v0.9.36" }
-<<<<<<< HEAD
-orml-currencies = { git = "https://github.com/webb-tools/open-runtime-module-library.git", branch = "polkadot-v0.9.36", default-features = false }
-orml-tokens = { git = "https://github.com/webb-tools/open-runtime-module-library.git", branch = "polkadot-v0.9.36", default-features = false }
-orml-traits = { git = "https://github.com/webb-tools/open-runtime-module-library.git", branch = "polkadot-v0.9.36", default-features = false }
-pallet-asset-registry = {path = "../asset-registry", default-features = false}
-pallet-hasher = {path = "../hasher", default-features = false}
-pallet-mt = {path = "../mt", default-features = false}
-pallet-verifier = {path = "../verifier", default-features = false}
-sp-runtime = {default-features = false, git = "https://github.com/paritytech/substrate.git", branch = "polkadot-v0.9.36" }
-sp-std = {default-features = false, git = "https://github.com/paritytech/substrate.git", branch = "polkadot-v0.9.36" }
-
-frame-benchmarking = {default-features = false, git = "https://github.com/paritytech/substrate.git", branch = "polkadot-v0.9.36", optional = true }
-frame-system-benchmarking = {default-features = false, git = "https://github.com/paritytech/substrate.git", branch = "polkadot-v0.9.36", optional = true }
-
-[dev-dependencies]
-=======
 orml-traits = { git = "https://github.com/open-web3-stack/open-runtime-module-library.git", branch = "polkadot-v0.9.36", default-features = false }
 pallet-mt = {path = "../mt", default-features = false}
 sp-runtime = {default-features = false, git = "https://github.com/paritytech/substrate.git", branch = "polkadot-v0.9.36" }
@@ -43,7 +27,6 @@
 orml-currencies = { git = "https://github.com/open-web3-stack/open-runtime-module-library.git", branch = "polkadot-v0.9.36", default-features = false }
 orml-tokens = { git = "https://github.com/open-web3-stack/open-runtime-module-library.git", branch = "polkadot-v0.9.36", default-features = false }
 ark-bls12-381 = { version = "^0.3.0", default-features = false, features = ["curve"] }
->>>>>>> b5ca20ec
 ark-bn254 = { version = "^0.3.0", default-features = false, features = ["curve"] }
 ark-crypto-primitives = { version = "^0.3.0", features = ["r1cs"], default-features = false}
 ark-ec = { version = "^0.3.0", default-features = false}
@@ -63,10 +46,7 @@
 sp-core = { default-features = false, git = "https://github.com/paritytech/substrate.git", branch = "polkadot-v0.9.36" }
 sp-io = { default-features = false, git = "https://github.com/paritytech/substrate.git", branch = "polkadot-v0.9.36" }
 sp-runtime = { default-features = false, git = "https://github.com/paritytech/substrate.git", branch = "polkadot-v0.9.36" }
-<<<<<<< HEAD
-=======
 frame-benchmarking = {default-features = false, git = "https://github.com/paritytech/substrate.git", branch = "polkadot-v0.9.36" }
->>>>>>> b5ca20ec
 
 [features]
 default = ["std"]
