[package]
authors = ["Webb Technologies Inc."]
description = "Pallet that provides a single hash function + parameters for use in other pallets."
edition = "2018"
homepage = "https://substrate.dev"
license = "Unlicense"
name = "pallet-hasher"
repository = "https://github.com/webb-tools/protocol-substrate"
version = "1.0.0"

[package.metadata.docs.rs]
targets = ["x86_64-unknown-linux-gnu"]

[dependencies]
codec = { package = "parity-scale-codec", version = "3", default-features = false, features = ["derive", "max-encoded-len"] }
scale-info = { version = "2.1.1", default-features = false, features = ["derive"] }

frame-support = { default-features = false, git = "https://github.com/paritytech/substrate.git", branch = "polkadot-v0.9.36" }
frame-system = { default-features = false, git = "https://github.com/paritytech/substrate.git", branch = "polkadot-v0.9.36" }
sp-runtime = { default-features = false, git = "https://github.com/paritytech/substrate.git", branch = "polkadot-v0.9.36" }
sp-std = { default-features = false, git = "https://github.com/paritytech/substrate.git", branch = "polkadot-v0.9.36" }
webb-primitives = { path = "../../primitives", default-features = false }

#Optional dependencies
frame-benchmarking = { default-features = false, git = "https://github.com/paritytech/substrate.git", branch = "polkadot-v0.9.36", optional = true }

[dev-dependencies]
hex-literal = "0.2.1"
hex = "0.4"
serde = { version = "1.0.119" }
sp-core = { default-features = false, git = "https://github.com/paritytech/substrate.git", branch = "polkadot-v0.9.36" }
sp-io = { default-features = false, git = "https://github.com/paritytech/substrate.git", branch = "polkadot-v0.9.36" }
sp-runtime = { default-features = false, git = "https://github.com/paritytech/substrate.git", branch = "polkadot-v0.9.36" }
pallet-balances = { default-features = false, git = "https://github.com/paritytech/substrate.git", branch = "polkadot-v0.9.36" }
ark-crypto-primitives = { version = "^0.3.0", features = ["r1cs"], default-features = false }
ark-ff = { version = "^0.3.0", default-features = false }
ark-ec = { version = "^0.3.0", default-features = false }
ark-std = { version = "^0.3.0", default-features = false }
ark-relations = { version = "^0.3.0", default-features = false }
ark-serialize = { version = "^0.3.0", default-features = false, features = [ "derive" ] }
<<<<<<< HEAD
=======
ark-bls12-381 = { version = "^0.3.0", default-features = false, features = [ "curve" ] }
>>>>>>> b5ca20ec
ark-bn254 = { version = "^0.3.0", default-features = false, features = [ "curve" ] }
arkworks-setups = { version = "1.2.1", features = ["r1cs"], default-features = false }

[features]
default = ["std"]
std = [
	"codec/std",
	"frame-support/std",
	"frame-system/std",
	"sp-runtime/std",
	"sp-std/std",
	"webb-primitives/std",
	"webb-primitives/hashing",
]
runtime-benchmarks = [
	"frame-system/runtime-benchmarks",
	"frame-support/runtime-benchmarks",
]<|MERGE_RESOLUTION|>--- conflicted
+++ resolved
@@ -38,10 +38,7 @@
 ark-std = { version = "^0.3.0", default-features = false }
 ark-relations = { version = "^0.3.0", default-features = false }
 ark-serialize = { version = "^0.3.0", default-features = false, features = [ "derive" ] }
-<<<<<<< HEAD
-=======
 ark-bls12-381 = { version = "^0.3.0", default-features = false, features = [ "curve" ] }
->>>>>>> b5ca20ec
 ark-bn254 = { version = "^0.3.0", default-features = false, features = [ "curve" ] }
 arkworks-setups = { version = "1.2.1", features = ["r1cs"], default-features = false }
 
