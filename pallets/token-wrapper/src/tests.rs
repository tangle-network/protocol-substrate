--- conflicted
+++ resolved
@@ -34,30 +34,23 @@
 
 		let balance: i128 = 100000;
 
-<<<<<<< HEAD
 		let fee_recipient: u64 = 10;
 
 		let nonce: u32 = 1;
 
 		assert_ok!(TokenWrapper::set_fee_recipient(Origin::root(), fee_recipient, nonce));
 
-		assert_ok!(Currencies::update_balance(Origin::root(), recipient, first_token_id, balance));
+		assert_ok!(Currencies::update_balance(
+			RuntimeOrigin::root(),
+			recipient,
+			first_token_id,
+			balance
+		));
 		let initial_balance_first_token = TokenWrapper::get_balance(first_token_id, &recipient);
 
 		// increment nonce
 		let nonce = nonce + 1;
 		assert_ok!(TokenWrapper::set_wrapping_fee(Origin::root(), 5, pool_share_id.into(), nonce));
-=======
-		assert_ok!(Currencies::update_balance(
-			RuntimeOrigin::root(),
-			recipient,
-			first_token_id,
-			balance
-		));
-		let initial_balance_first_token = TokenWrapper::get_balance(first_token_id, &recipient);
-
-		assert_ok!(TokenWrapper::set_wrapping_fee(RuntimeOrigin::root(), 5, pool_share_id, 1));
->>>>>>> aff141e2
 
 		assert_ok!(TokenWrapper::wrap(
 			RuntimeOrigin::signed(recipient),
