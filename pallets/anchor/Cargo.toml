--- conflicted
+++ resolved
@@ -22,11 +22,7 @@
 pallet-linkable-tree = { path = "../linkable-tree", default-features = false }
 pallet-mt = { path = "../mt", default-features = false }
 pallet-verifier = { path = "../verifier", default-features = false }
-<<<<<<< HEAD
 darkwebb-primitives = { path = "../../primitives", default-features = false, features = ["hashing", "verifying"] }
-=======
-darkwebb-primitives = { path = "../../primitives", default-features = false, features = ["verifying"] }
->>>>>>> a4c74c06
 orml-traits = { path = "../../open-runtime-module-library/traits", default-features = false }
 pallet-asset-registry = { path = "../asset-registry", default-features = false }
 
