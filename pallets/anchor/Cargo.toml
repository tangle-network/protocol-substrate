--- conflicted
+++ resolved
@@ -13,18 +13,10 @@
 codec = { package = "parity-scale-codec", version = "2.3.0", default-features = false, features = ["derive", "max-encoded-len"] }
 scale-info = { version = "1.0", default-features = false, features = ["derive"] }
 
-<<<<<<< HEAD
 frame-support = { default-features = false, git = "https://github.com/paritytech/substrate.git", branch = "master" }
 frame-system = { default-features = false, git = "https://github.com/paritytech/substrate.git", branch = "master" }
 sp-runtime = { default-features = false, git = "https://github.com/paritytech/substrate.git", branch = "master" }
 sp-std = { default-features = false, git = "https://github.com/paritytech/substrate.git", branch = "master" }
-=======
-frame-support = { default-features = false, version = "4.0.0-dev", git = "https://github.com/paritytech/substrate.git", branch = "polkadot-v0.9.11" }
-frame-system = { default-features = false, version = "4.0.0-dev", git = "https://github.com/paritytech/substrate.git", branch = "polkadot-v0.9.11" }
-sp-runtime = { default-features = false, version = "4.0.0-dev", git = "https://github.com/paritytech/substrate.git", branch = "polkadot-v0.9.11" }
-sp-std = { default-features = false, version = "4.0.0-dev", git = "https://github.com/paritytech/substrate.git", branch = "polkadot-v0.9.11" }
-sp-io = { default-features = false, version = "4.0.0-dev", git = "https://github.com/paritytech/substrate.git", branch = "polkadot-v0.9.11" }
->>>>>>> 6a987001
 pallet-hasher = { path = "../hasher", default-features = false }
 pallet-mixer = { path = "../mixer", default-features = false }
 pallet-mt = { path = "../mt", default-features = false }
@@ -33,29 +25,16 @@
 orml-traits = { path = "../../open-runtime-module-library/traits", default-features = false }
 pallet-asset-registry = { path = "../asset-registry", default-features = false }
 
-<<<<<<< HEAD
 frame-system-benchmarking = { default-features = false, git = "https://github.com/paritytech/substrate.git", branch = "master", optional = true }
 frame-benchmarking = { default-features = false, git = "https://github.com/paritytech/substrate.git", branch = "master", optional = true }
-=======
-
-frame-system-benchmarking = { default-features = false, version = "4.0.0-dev", git = "https://github.com/paritytech/substrate.git", branch = "polkadot-v0.9.11", optional = true }
-frame-benchmarking = { default-features = false, version = "4.0.0-dev", git = "https://github.com/paritytech/substrate.git", branch = "polkadot-v0.9.11", optional = true }
->>>>>>> 6a987001
 
 
 [dev-dependencies]
 serde = { version = "1.0.119" }
-<<<<<<< HEAD
 sp-core = { default-features = false, git = "https://github.com/paritytech/substrate.git", branch = "master" }
 sp-io = { default-features = false, git = "https://github.com/paritytech/substrate.git", branch = "master" }
 sp-runtime = { default-features = false, git = "https://github.com/paritytech/substrate.git", branch = "master" }
 pallet-balances = { default-features = false, git = "https://github.com/paritytech/substrate.git", branch = "master" }
-=======
-sp-core = { default-features = false, version = "4.0.0-dev", git = "https://github.com/paritytech/substrate.git", branch = "polkadot-v0.9.11" }
-
-sp-runtime = { default-features = false, version = "4.0.0-dev", git = "https://github.com/paritytech/substrate.git", branch = "polkadot-v0.9.11" }
-pallet-balances = { default-features = false, version = "4.0.0-dev", git = "https://github.com/paritytech/substrate.git", branch = "polkadot-v0.9.11" }
->>>>>>> 6a987001
 orml-tokens = { path = "../../open-runtime-module-library/tokens", default-features = false }
 orml-currencies = { path = "../../open-runtime-module-library/currencies", default-features = false }
 rand = "0.8.4"
