--- conflicted
+++ resolved
@@ -30,17 +30,11 @@
 sp-core = { default-features = false, version = "4.0.0-dev", git = "https://github.com/paritytech/substrate.git", branch = "master" }
 sp-io = { default-features = false, version = "4.0.0-dev", git = "https://github.com/paritytech/substrate.git", branch = "master" }
 sp-runtime = { default-features = false, version = "4.0.0-dev", git = "https://github.com/paritytech/substrate.git", branch = "master" }
-<<<<<<< HEAD
 pallet-balances = { default-features = false, version = "4.0.0-dev", git = "https://github.com/paritytech/substrate.git", branch = "master" }
-orml-tokens = { path = "../../open-runtime-module-library/tokens", default-features = false }
-orml-currencies = { path = "../../open-runtime-module-library/currencies", default-features = false }
-=======
-pallet-balances = { version = "4.0.0-dev", git = "https://github.com/paritytech/substrate.git", branch = "master" }
 orml-tokens = { path = "../../open-runtime-module-library/tokens", default-features = false }
 orml-currencies = { path = "../../open-runtime-module-library/currencies", default-features = false }
 rand = "0.8.4"
 
->>>>>>> 01e16279
 ark-crypto-primitives = { version = "^0.3.0", features = ["r1cs"], default-features = false }
 ark-ff = { version = "^0.3.0", default-features = false }
 ark-ec = { version = "^0.3.0", default-features = false }
