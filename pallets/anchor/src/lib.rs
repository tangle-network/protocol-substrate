// This file is part of Webb.

// Copyright (C) 2021 Webb Technologies Inc.
// SPDX-License-Identifier: Apache-2.0

// Licensed under the Apache License, Version 2.0 (the "License");
// you may not use this file except in compliance with the License.
// You may obtain a copy of the License at
//
// 	http://www.apache.org/licenses/LICENSE-2.0
//
// Unless required by applicable law or agreed to in writing, software
// distributed under the License is distributed on an "AS IS" BASIS,
// WITHOUT WARRANTIES OR CONDITIONS OF ANY KIND, either express or implied.
// See the License for the specific language governing permissions and
// limitations under the License.

//! # Anchor Module
//!
//! A simple module for building Anchors.
//!
//! ## Overview
//!
//! The Anchor module provides functionality for the following:
//!
//! * Inserting elements to the tree
//!
//! The supported dispatchable functions are documented in the [`Call`] enum.
//!
//! ### Terminology
//!
//! ### Goals
//!
//! The Anchor system in Webb is designed to make the following possible:
//!
//! * Define.
//!
//! ## Interface
//!
//! ## Related Modules
//!
//! * [`System`](../frame_system/index.html)
//! * [`Support`](../frame_support/index.html)

// Ensure we're `no_std` when compiling for Wasm.
#![cfg_attr(not(feature = "std"), no_std)]

// #[cfg(test)]
// pub mod mock;
// #[cfg(test)]
// mod tests;

pub mod types;
use codec::{Decode, Encode};
use frame_support::{ensure, pallet_prelude::DispatchError};
use pallet_mixer::types::{MixerInspector, MixerInterface};
use types::*;

use darkwebb_primitives::verifier::*;
use frame_support::traits::{Currency, Get, ReservableCurrency};
use frame_system::Config as SystemConfig;
use sp_runtime::traits::{AtLeast32Bit, One, Zero};
use sp_std::prelude::*;

pub use pallet::*;

type BalanceOf<T, I = ()> = <<T as Config<I>>::Currency as Currency<<T as SystemConfig>::AccountId>>::Balance;

#[frame_support::pallet]
pub mod pallet {
	use super::*;
	use frame_support::{dispatch::DispatchResultWithPostInfo, pallet_prelude::*};
	use frame_system::pallet_prelude::*;

	#[pallet::pallet]
	#[pallet::generate_store(pub(super) trait Store)]
	pub struct Pallet<T, I = ()>(_);

	#[pallet::config]
	/// The module configuration trait.
	pub trait Config<I: 'static = ()>: frame_system::Config + pallet_mixer::Config<I> {
		/// The overarching event type.
		type Event: From<Event<Self, I>> + IsType<<Self as frame_system::Config>::Event>;

		/// ChainID for anchor edges
		type ChainId: Encode + Decode + Parameter + AtLeast32Bit + Default + Copy;

		/// The mixer type
		type Mixer: MixerInterface<Self, I> + MixerInspector<Self, I>;

		/// The verifier
		type Verifier: VerifierModule;

		/// The currency mechanism.
		type Currency: ReservableCurrency<Self::AccountId>;

		/// The pruning length for neighbor root histories
		type HistoryLength: Get<Self::RootIndex>;
	}

	#[pallet::storage]
	#[pallet::getter(fn maintainer)]
	/// The parameter maintainer who can change the parameters
	pub(super) type Maintainer<T: Config<I>, I: 'static = ()> = StorageValue<_, T::AccountId, ValueQuery>;

	/// The map of trees to their anchor metadata
	#[pallet::storage]
	#[pallet::getter(fn anchors)]
	pub type Anchors<T: Config<I>, I: 'static = ()> =
		StorageMap<_, Blake2_128Concat, T::TreeId, AnchorMetadata<T::AccountId, BalanceOf<T, I>>, ValueQuery>;

	/// The map of trees to the maximum number of anchor edges they can have
	#[pallet::storage]
	#[pallet::getter(fn max_edges)]
	pub type MaxEdges<T: Config<I>, I: 'static = ()> = StorageMap<_, Blake2_128Concat, T::TreeId, u32, ValueQuery>;

	/// The map of trees and chain ids to their edge metadata
	#[pallet::storage]
	#[pallet::getter(fn edge_list)]
	pub type EdgeList<T: Config<I>, I: 'static = ()> = StorageDoubleMap<
		_,
		Blake2_128Concat,
		T::TreeId,
		Blake2_128Concat,
		T::ChainId,
		EdgeMetadata<T::ChainId, T::Element, T::BlockNumber>,
		ValueQuery,
	>;

	/// A helper map for denoting whether an anchor is bridged to given chain
	#[pallet::storage]
	#[pallet::getter(fn anchor_has_edge)]
	pub type AnchorHasEdge<T: Config<I>, I: 'static = ()> =
		StorageMap<_, Blake2_128Concat, (T::TreeId, T::ChainId), bool, ValueQuery>;

	/// The map of (tree, chain id) pairs to their latest recorded merkle root
	#[pallet::storage]
	#[pallet::getter(fn neighbor_roots)]
	pub type NeighborRoots<T: Config<I>, I: 'static = ()> =
		StorageDoubleMap<_, Blake2_128Concat, (T::TreeId, T::ChainId), Blake2_128Concat, T::RootIndex, T::Element>;

	/// The next neighbor root index to store the merkle root update record
	#[pallet::storage]
	#[pallet::getter(fn next_neighbor_root_index)]
	pub type NextNeighborRootIndex<T: Config<I>, I: 'static = ()> =
		StorageMap<_, Blake2_128Concat, (T::TreeId, T::ChainId), T::RootIndex, ValueQuery>;

	#[pallet::event]
	#[pallet::generate_deposit(pub(super) fn deposit_event)]
	#[pallet::metadata(T::AccountId = "AccountId", T::TreeId = "TreeId")]
	pub enum Event<T: Config<I>, I: 'static = ()> {
		MaintainerSet(T::AccountId, T::AccountId),
		/// New tree created
		AnchorCreation(T::TreeId),
	}

	#[pallet::error]
	pub enum Error<T, I = ()> {
		/// Account does not have correct permissions
		InvalidPermissions,
		/// Invalid withdraw proof
		InvalidWithdrawProof,
		/// Invalid neighbor root passed in withdrawal
		/// (neighbor root is not in neighbor history)
		InvalidNeighborWithdrawRoot,
		/// Anchor is at maximum number of edges for the given tree
		TooManyEdges,
		/// Edge already exists
		EdgeAlreadyExists,
		EdgeDoesntExists,
	}

	#[pallet::hooks]
	impl<T: Config<I>, I: 'static> Hooks<BlockNumberFor<T>> for Pallet<T, I> {}

	#[pallet::call]
	impl<T: Config<I>, I: 'static> Pallet<T, I> {
		#[pallet::weight(0)]
		pub fn create(origin: OriginFor<T>, max_edges: u32, depth: u8) -> DispatchResultWithPostInfo {
			ensure_root(origin)?;
<<<<<<< HEAD
			let tree_id = <Self as AnchorInterface<_, _>>::create(T::AccountId::default(), max_edges, depth)?;
=======
			let tree_id = <Self as AnchorInterface<_, _>>::create(T::AccountId::default(), depth, max_edges)?;
			Self::deposit_event(Event::AnchorCreation(tree_id));
>>>>>>> 88f9c956
			Ok(().into())
		}

		#[pallet::weight(0)]
		pub fn deposit(origin: OriginFor<T>, tree_id: T::TreeId, leaf: T::Element) -> DispatchResultWithPostInfo {
			let origin = ensure_signed(origin)?;
			<Self as AnchorInterface<_, _>>::deposit(origin, tree_id, leaf)?;
			Ok(().into())
		}

		#[pallet::weight(0)]
		pub fn set_maintainer(origin: OriginFor<T>, new_maintainer: T::AccountId) -> DispatchResultWithPostInfo {
			let origin = ensure_signed(origin)?;
			// ensure parameter setter is the maintainer
			ensure!(origin == Self::maintainer(), Error::<T, I>::InvalidPermissions);
			// set the new maintainer
			Maintainer::<T, I>::try_mutate(|maintainer| {
				*maintainer = new_maintainer.clone();
				Self::deposit_event(Event::MaintainerSet(origin, new_maintainer));
				Ok(().into())
			})
		}

		#[pallet::weight(0)]
		pub fn force_set_maintainer(origin: OriginFor<T>, new_maintainer: T::AccountId) -> DispatchResultWithPostInfo {
			T::ForceOrigin::ensure_origin(origin)?;
			// set the new maintainer
			Maintainer::<T, I>::try_mutate(|maintainer| {
				*maintainer = new_maintainer.clone();
				Self::deposit_event(Event::MaintainerSet(Default::default(), T::AccountId::default()));
				Ok(().into())
			})
		}
	}
}

impl<T: Config<I>, I: 'static> AnchorInterface<T, I> for Pallet<T, I> {
<<<<<<< HEAD
	fn create(creator: T::AccountId, max_edges: u32, depth: u8) -> Result<T::TreeId, DispatchError> {
		let tree_id = T::Mixer::create(creator, depth)?;
		MaxEdges::<T, I>::insert(tree_id, max_edges);
		Self::deposit_event(Event::AnchorCreation(tree_id));
		Ok(tree_id)
=======
	fn create(creator: T::AccountId, depth: u8, max_edges: u32) -> Result<T::TreeId, DispatchError> {
		// FIXME: is that even correct?
		let deposit_size = Zero::zero();
		let id = T::Mixer::create(creator, deposit_size, depth)?;
		MaxEdges::<T, I>::insert(id, max_edges);
		Ok(id)
>>>>>>> 88f9c956
	}

	fn deposit(depositor: T::AccountId, id: T::TreeId, leaf: T::Element) -> Result<(), DispatchError> {
		T::Mixer::deposit(depositor, id, leaf)
	}

	fn withdraw(
		id: T::TreeId,
		proof_bytes: &[u8],
		roots: Vec<T::Element>,
		nullifier_hash: T::Element,
		recipient: T::AccountId,
		relayer: T::AccountId,
		fee: BalanceOf<T, I>,
		refund: BalanceOf<T, I>,
	) -> Result<(), DispatchError> {
		// Check if local root is known
		T::Mixer::ensure_known_root(id, roots[0])?;
		if roots.len() > 1 {
			for i in 1..roots.len() {
				<Self as AnchorInspector<_, _>>::ensure_known_neighbor_root(id, T::ChainId::from(i as u32), roots[i])?;
			}
		}

		// Check nullifier and add or return `InvalidNullifier`
		T::Mixer::ensure_nullifier_unused(id, nullifier_hash)?;
		T::Mixer::add_nullifier_hash(id, nullifier_hash);
		// Format proof public inputs for verification
		// FIXME: This is for a specfic gadget so we ought to create a generic handler
		// FIXME: Such as a unpack/pack public inputs trait
		// FIXME: 	-> T::PublicInputTrait::validate(public_bytes: &[u8])
		let mut bytes = vec![];
		bytes.extend_from_slice(&nullifier_hash.encode());
		for i in 0..roots.len() {
			bytes.extend_from_slice(&roots[i].encode());
		}
		bytes.extend_from_slice(&recipient.encode());
		bytes.extend_from_slice(&relayer.encode());
		// TODO: Update gadget being used to include fee as well
		// TODO: This is not currently included in
		// arkworks_gadgets::setup::mixer::get_public_inputs bytes.extend_from_slice(&
		// fee.encode());
		let result = <T as pallet::Config<I>>::Verifier::verify(&bytes, proof_bytes)?;
		ensure!(result, Error::<T, I>::InvalidWithdrawProof);
		// TODO: Transfer assets to the recipient
		Ok(())
	}

	fn add_edge(
		id: T::TreeId,
		src_chain_id: T::ChainId,
		root: T::Element,
		height: T::BlockNumber,
	) -> Result<(), DispatchError> {
		// ensure edge doesn't exists
		ensure!(
			!EdgeList::<T, I>::contains_key(id, src_chain_id),
			Error::<T, I>::EdgeAlreadyExists
		);
		// ensure anchor isn't at maximum edges
		let max_edges: u32 = Self::max_edges(id);
		let curr_length = EdgeList::<T, I>::iter_prefix_values(id).into_iter().count();
		ensure!(max_edges > curr_length as u32, Error::<T, I>::TooManyEdges);
		// craft edge
		let e_meta = EdgeMetadata::<T::ChainId, T::Element, T::BlockNumber> {
			src_chain_id,
			root,
			height,
		};
		// update historical neighbor list for this edge's root
		let neighbor_root_inx = NextNeighborRootIndex::<T, I>::get((id, src_chain_id));
		NextNeighborRootIndex::<T, I>::insert(
			(id, src_chain_id),
			neighbor_root_inx + T::RootIndex::one() % T::HistoryLength::get(),
		);
		NeighborRoots::<T, I>::insert((id, src_chain_id), neighbor_root_inx, root);
		// Append new edge to the end of the edge list for the given tree
		EdgeList::<T, I>::insert(id, src_chain_id, e_meta);
		Ok(())
	}

	fn update_edge(
		id: T::TreeId,
		src_chain_id: T::ChainId,
		root: T::Element,
		height: T::BlockNumber,
	) -> Result<(), DispatchError> {
		ensure!(
			EdgeList::<T, I>::contains_key(id, src_chain_id),
			Error::<T, I>::EdgeDoesntExists
		);
		let e_meta = EdgeMetadata::<T::ChainId, T::Element, T::BlockNumber> {
			src_chain_id,
			root,
			height,
		};
		let neighbor_root_inx = NextNeighborRootIndex::<T, I>::get((id, src_chain_id));
		NextNeighborRootIndex::<T, I>::insert(
			(id, src_chain_id),
			neighbor_root_inx + T::RootIndex::one() % T::HistoryLength::get(),
		);
		NeighborRoots::<T, I>::insert((id, src_chain_id), neighbor_root_inx, root);
		EdgeList::<T, I>::insert(id, src_chain_id, e_meta);
		Ok(())
	}
}

impl<T: Config<I>, I: 'static> AnchorInspector<T, I> for Pallet<T, I> {
	fn get_neighbor_roots(tree_id: T::TreeId) -> Result<Vec<T::Element>, DispatchError> {
		Ok(vec![T::Element::default()])
	}

	fn is_known_neighbor_root(
		tree_id: T::TreeId,
		src_chain_id: T::ChainId,
		target_root: T::Element,
	) -> Result<bool, DispatchError> {
		Ok(true)
	}
	fn has_edge(id: T::TreeId, src_chain_id: T::ChainId) -> bool {
		EdgeList::<T, I>::contains_key(id, src_chain_id)
	}
}<|MERGE_RESOLUTION|>--- conflicted
+++ resolved
@@ -178,12 +178,8 @@
 		#[pallet::weight(0)]
 		pub fn create(origin: OriginFor<T>, max_edges: u32, depth: u8) -> DispatchResultWithPostInfo {
 			ensure_root(origin)?;
-<<<<<<< HEAD
-			let tree_id = <Self as AnchorInterface<_, _>>::create(T::AccountId::default(), max_edges, depth)?;
-=======
 			let tree_id = <Self as AnchorInterface<_, _>>::create(T::AccountId::default(), depth, max_edges)?;
 			Self::deposit_event(Event::AnchorCreation(tree_id));
->>>>>>> 88f9c956
 			Ok(().into())
 		}
 
@@ -221,20 +217,12 @@
 }
 
 impl<T: Config<I>, I: 'static> AnchorInterface<T, I> for Pallet<T, I> {
-<<<<<<< HEAD
-	fn create(creator: T::AccountId, max_edges: u32, depth: u8) -> Result<T::TreeId, DispatchError> {
-		let tree_id = T::Mixer::create(creator, depth)?;
-		MaxEdges::<T, I>::insert(tree_id, max_edges);
-		Self::deposit_event(Event::AnchorCreation(tree_id));
-		Ok(tree_id)
-=======
 	fn create(creator: T::AccountId, depth: u8, max_edges: u32) -> Result<T::TreeId, DispatchError> {
 		// FIXME: is that even correct?
 		let deposit_size = Zero::zero();
 		let id = T::Mixer::create(creator, deposit_size, depth)?;
 		MaxEdges::<T, I>::insert(id, max_edges);
 		Ok(id)
->>>>>>> 88f9c956
 	}
 
 	fn deposit(depositor: T::AccountId, id: T::TreeId, leaf: T::Element) -> Result<(), DispatchError> {
@@ -354,6 +342,7 @@
 	) -> Result<bool, DispatchError> {
 		Ok(true)
 	}
+
 	fn has_edge(id: T::TreeId, src_chain_id: T::ChainId) -> bool {
 		EdgeList::<T, I>::contains_key(id, src_chain_id)
 	}
