--- conflicted
+++ resolved
@@ -366,13 +366,9 @@
 	}
 }
 
-<<<<<<< HEAD
-impl<T: Config<I>, I: 'static> AnchorInspector<T, I> for Pallet<T, I> {
-=======
 impl<T: Config<I>, I: 'static> AnchorInspector<T::AccountId, CurrencyIdOf<T, I>, T::ChainId, T::TreeId, T::Element>
 	for Pallet<T, I>
 {
->>>>>>> df65b880
 	fn get_neighbor_roots(_tree_id: T::TreeId) -> Result<Vec<T::Element>, DispatchError> {
 		Ok(vec![T::Element::default()])
 	}
