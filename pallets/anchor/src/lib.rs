// This file is part of Webb.

// Copyright (C) 2021 Webb Technologies Inc.
// SPDX-License-Identifier: Apache-2.0

// Licensed under the Apache License, Version 2.0 (the "License");
// you may not use this file except in compliance with the License.
// You may obtain a copy of the License at
//
// 	http://www.apache.org/licenses/LICENSE-2.0
//
// Unless required by applicable law or agreed to in writing, software
// distributed under the License is distributed on an "AS IS" BASIS,
// WITHOUT WARRANTIES OR CONDITIONS OF ANY KIND, either express or implied.
// See the License for the specific language governing permissions and
// limitations under the License.

//! # Anchor Module
//!
//! A simple module for building Anchors.
//!
//! ## Overview
//!
//! The Anchor module provides functionality for the following:
//!
//! * Inserting elements to the tree
//!
//! The supported dispatchable functions are documented in the [`Call`] enum.
//!
//! ### Terminology
//!
//! ### Goals
//!
//! The Anchor system in Webb is designed to make the following possible:
//!
//! * Define.
//!
//! ## Interface
//!
//! ## Related Modules
//!
//! * [`System`](../frame_system/index.html)
//! * [`Support`](../frame_support/index.html)

// Ensure we're `no_std` when compiling for Wasm.
#![cfg_attr(not(feature = "std"), no_std)]

#[cfg(test)]
pub mod mock;
#[cfg(test)]
mod test_utils;
#[cfg(test)]
mod tests;

#[cfg(feature = "runtime-benchmarks")]
mod zk_config;

mod benchmarking;

pub mod types;
pub mod weights;
use codec::{Decode, Encode};
use darkwebb_primitives::{
	anchor::{AnchorConfig, AnchorInspector, AnchorInterface},
	linkable_tree::{LinkableTreeInspector, LinkableTreeInterface},
	verifier::*,
	ElementTrait,
};
use frame_support::{dispatch::DispatchResult, ensure, pallet_prelude::DispatchError, traits::Get};
use orml_traits::MultiCurrency;
use sp_runtime::traits::{AccountIdConversion, AtLeast32Bit, One, Saturating, Zero};
use sp_std::prelude::*;
use types::*;
pub use weights::WeightInfo;

/// Type alias for the orml_traits::MultiCurrency::Balance type
pub type BalanceOf<T, I> =
	<<T as Config<I>>::Currency as MultiCurrency<<T as frame_system::Config>::AccountId>>::Balance;
/// Type alias for the orml_traits::MultiCurrency::CurrencyId type
pub type CurrencyIdOf<T, I> =
	<<T as pallet::Config<I>>::Currency as MultiCurrency<<T as frame_system::Config>::AccountId>>::CurrencyId;

pub use pallet::*;

#[frame_support::pallet]
pub mod pallet {
	use super::*;
	use frame_support::{dispatch::DispatchResultWithPostInfo, pallet_prelude::*, PalletId};
	use frame_system::pallet_prelude::*;

	#[pallet::pallet]
	#[pallet::generate_store(pub(super) trait Store)]
	pub struct Pallet<T, I = ()>(_);

	#[pallet::config]
	/// The module configuration trait.
	pub trait Config<I: 'static = ()>: frame_system::Config + pallet_linkable_tree::Config<I> {
		/// The overarching event type.
		type Event: From<Event<Self, I>> + IsType<<Self as frame_system::Config>::Event>;

		#[pallet::constant]
		type PalletId: Get<PalletId>;

		/// The tree type
		type LinkableTree: LinkableTreeInterface<pallet_linkable_tree::LinkableTreeConfigration<Self, I>>
			+ LinkableTreeInspector<pallet_linkable_tree::LinkableTreeConfigration<Self, I>>;

		/// The verifier
		type Verifier: VerifierModule;

		/// Currency type for taking deposits
		type Currency: MultiCurrency<Self::AccountId>;

		/// Native currency id
		#[pallet::constant]
		type NativeCurrencyId: Get<CurrencyIdOf<Self, I>>;

<<<<<<< HEAD
		/// The pruning length for neighbor root histories
		type HistoryLength: Get<Self::RootIndex>;

		/// A type that implements [PostDepositHook] that would be called when a
		/// deposit is made.
		type PostDepositHook: PostDepositHook<Self, I>;

=======
>>>>>>> f19b7ed1
		/// Weight info for pallet
		type WeightInfo: WeightInfo;
	}

	/// The map of trees to their anchor metadata
	#[pallet::storage]
	#[pallet::getter(fn anchors)]
	pub type Anchors<T: Config<I>, I: 'static = ()> = StorageMap<
		_,
		Blake2_128Concat,
		T::TreeId,
		Option<AnchorMetadata<T::AccountId, BalanceOf<T, I>, CurrencyIdOf<T, I>>>,
		ValueQuery,
	>;

	/// The map of trees to their spent nullifier hashes
	#[pallet::storage]
	#[pallet::getter(fn nullifier_hashes)]
	pub type NullifierHashes<T: Config<I>, I: 'static = ()> =
		StorageDoubleMap<_, Blake2_128Concat, T::TreeId, Blake2_128Concat, T::Element, bool, ValueQuery>;

<<<<<<< HEAD
	/// The map of trees to the maximum number of anchor edges they can have
	#[pallet::storage]
	#[pallet::getter(fn max_edges)]
	pub type MaxEdges<T: Config<I>, I: 'static = ()> = StorageMap<_, Blake2_128Concat, T::TreeId, u32, ValueQuery>;

	/// The map of trees and chain ids to their edge metadata
	#[pallet::storage]
	#[pallet::getter(fn edge_list)]
	pub type EdgeList<T: Config<I>, I: 'static = ()> = StorageDoubleMap<
		_,
		Blake2_128Concat,
		T::TreeId,
		Blake2_128Concat,
		T::ChainId,
		EdgeMetadata<T::ChainId, T::Element, T::LeafIndex>,
		ValueQuery,
	>;

	/// A helper map for denoting whether an anchor is bridged to given chain
	#[pallet::storage]
	#[pallet::getter(fn anchor_has_edge)]
	pub type AnchorHasEdge<T: Config<I>, I: 'static = ()> =
		StorageMap<_, Blake2_128Concat, (T::TreeId, T::ChainId), bool, ValueQuery>;

	/// The map of (tree, chain id) pairs to their latest recorded merkle root
	#[pallet::storage]
	#[pallet::getter(fn neighbor_roots)]
	pub type NeighborRoots<T: Config<I>, I: 'static = ()> =
		StorageDoubleMap<_, Blake2_128Concat, (T::TreeId, T::ChainId), Blake2_128Concat, T::RootIndex, T::Element>;

	/// The next neighbor root index to store the merkle root update record
	#[pallet::storage]
	#[pallet::getter(fn curr_neighbor_root_index)]
	pub type CurrentNeighborRootIndex<T: Config<I>, I: 'static = ()> =
		StorageMap<_, Blake2_128Concat, (T::TreeId, T::ChainId), T::RootIndex, ValueQuery>;

=======
>>>>>>> f19b7ed1
	#[pallet::event]
	#[pallet::generate_deposit(pub(super) fn deposit_event)]
	pub enum Event<T: Config<I>, I: 'static = ()> {
		/// New tree created
		AnchorCreation { tree_id: T::TreeId },
	}

	#[pallet::error]
	pub enum Error<T, I = ()> {
		/// Invalid Merkle Roots
		InvalidMerkleRoots,
		/// Unknown root
		UnknownRoot,
		/// Invalid withdraw proof
		InvalidWithdrawProof,
		/// Mixer not found.
		NoAnchorFound,
		/// Invalid nullifier that is already used
		/// (this error is returned when a nullifier is used twice)
		AlreadyRevealedNullifier,
	}

	#[pallet::hooks]
	impl<T: Config<I>, I: 'static> Hooks<BlockNumberFor<T>> for Pallet<T, I> {}

	#[pallet::call]
	impl<T: Config<I>, I: 'static> Pallet<T, I> {
		#[pallet::weight(<T as Config<I>>::WeightInfo::create(*depth as u32, *max_edges))]
		pub fn create(
			origin: OriginFor<T>,
			deposit_size: BalanceOf<T, I>,
			max_edges: u32,
			depth: u8,
			asset: CurrencyIdOf<T, I>,
		) -> DispatchResultWithPostInfo {
			// Should it only be the root who can create anchors?
			ensure_root(origin)?;
			let tree_id =
				<Self as AnchorInterface<_>>::create(T::AccountId::default(), deposit_size, depth, max_edges, asset)?;
			Self::deposit_event(Event::AnchorCreation { tree_id });
			Ok(().into())
		}

		#[pallet::weight(<T as Config<I>>::WeightInfo::deposit())]
		pub fn deposit(origin: OriginFor<T>, tree_id: T::TreeId, leaf: T::Element) -> DispatchResultWithPostInfo {
			let origin = ensure_signed(origin)?;
			<Self as AnchorInterface<_>>::deposit(origin.clone(), tree_id, leaf)?;
			T::PostDepositHook::post_deposit(origin, tree_id, leaf)?;
			Ok(().into())
		}

		#[pallet::weight(<T as Config<I>>::WeightInfo::withdraw())]
		pub fn withdraw(
			origin: OriginFor<T>,
			id: T::TreeId,
			proof_bytes: Vec<u8>,
			chain_id: T::ChainId,
			roots: Vec<T::Element>,
			nullifier_hash: T::Element,
			recipient: T::AccountId,
			relayer: T::AccountId,
			fee: BalanceOf<T, I>,
			refund: BalanceOf<T, I>,
		) -> DispatchResultWithPostInfo {
			ensure_signed(origin)?;
			<Self as AnchorInterface<_>>::withdraw(
				id,
				proof_bytes.as_slice(),
				chain_id,
				roots,
				nullifier_hash,
				recipient,
				relayer,
				fee,
				refund,
			)?;
			Ok(().into())
		}
	}
}

pub struct AnchorConfigration<T: Config<I>, I: 'static>(core::marker::PhantomData<T>, core::marker::PhantomData<I>);

impl<T: Config<I>, I: 'static> AnchorConfig for AnchorConfigration<T, I> {
	type AccountId = T::AccountId;
	type Balance = BalanceOf<T, I>;
	type ChainId = T::ChainId;
	type CurrencyId = CurrencyIdOf<T, I>;
	type Element = T::Element;
	type LeafIndex = T::LeafIndex;
	type TreeId = T::TreeId;
}

impl<T: Config<I>, I: 'static> AnchorInterface<AnchorConfigration<T, I>> for Pallet<T, I> {
	fn create(
		creator: T::AccountId,
		deposit_size: BalanceOf<T, I>,
		depth: u8,
		max_edges: u32,
		asset: CurrencyIdOf<T, I>,
	) -> Result<T::TreeId, DispatchError> {
		let id = T::LinkableTree::create(creator.clone(), max_edges, depth)?;
		Anchors::<T, I>::insert(
			id,
			Some(AnchorMetadata {
				creator,
				deposit_size,
				asset,
			}),
		);
		Ok(id)
	}

	fn deposit(depositor: T::AccountId, id: T::TreeId, leaf: T::Element) -> Result<(), DispatchError> {
		// insert the leaf
		T::LinkableTree::insert_in_order(id, leaf)?;

		let anchor = Self::get_anchor(id)?;
		// transfer tokens to the pallet
		<T as Config<I>>::Currency::transfer(anchor.asset, &depositor, &Self::account_id(), anchor.deposit_size)?;

		Ok(())
	}

	fn withdraw(
		id: T::TreeId,
		proof_bytes: &[u8],
		chain_id: T::ChainId,
		roots: Vec<T::Element>,
		nullifier_hash: T::Element,
		recipient: T::AccountId,
		relayer: T::AccountId,
		fee: BalanceOf<T, I>,
		refund: BalanceOf<T, I>,
	) -> Result<(), DispatchError> {
		// double check the number of roots
		T::LinkableTree::ensure_max_edges(id, roots.len())?;
		// Check if local root is known
		T::LinkableTree::ensure_known_root(id, roots[0])?;
		// Check if neighbor roots are known
		T::LinkableTree::ensure_known_neighbor_roots(id, &roots)?;

		// Check nullifier and add or return `InvalidNullifier`
		Self::ensure_nullifier_unused(id, nullifier_hash)?;
		Self::add_nullifier_hash(id, nullifier_hash)?;
		// Format proof public inputs for verification
		// FIXME: This is for a specfic gadget so we ought to create a generic handler
		// FIXME: Such as a unpack/pack public inputs trait
		// FIXME: 	-> T::PublicInputTrait::validate(public_bytes: &[u8])
		//
		// nullifier_hash (0..32)
		// recipient (32..64)
		// relayer (64..96)
		// fee (96..128)
		// refund (128..160)
		// chain_id (160..192)
		// root[1] (224..256)
		// root[2] (256..288)
		// root[m - 1] (...)
		let mut bytes = vec![];

		let element_encoder = |v: &[u8]| {
			let mut output = [0u8; 32];
			output.iter_mut().zip(v).for_each(|(b1, b2)| *b1 = *b2);
			output
		};
		let recipient_bytes = truncate_and_pad(&recipient.using_encoded(element_encoder)[..]);
		let relayer_bytes = truncate_and_pad(&relayer.using_encoded(element_encoder)[..]);
		let fee_bytes = fee.using_encoded(element_encoder);
		let refund_bytes = refund.using_encoded(element_encoder);
		let chain_id_bytes = chain_id.using_encoded(element_encoder);

		bytes.extend_from_slice(&nullifier_hash.encode());
		bytes.extend_from_slice(&recipient_bytes);
		bytes.extend_from_slice(&relayer_bytes);
		bytes.extend_from_slice(&fee_bytes);
		bytes.extend_from_slice(&refund_bytes);
		bytes.extend_from_slice(&chain_id_bytes);
<<<<<<< HEAD
		for root in roots.iter().take(m) {
			bytes.extend_from_slice(&root.encode());
=======
		for i in 0..roots.len() {
			bytes.extend_from_slice(&roots[i].encode());
>>>>>>> f19b7ed1
		}
		let result = <T as pallet::Config<I>>::Verifier::verify(&bytes, proof_bytes)?;
		ensure!(result, Error::<T, I>::InvalidWithdrawProof);
		// transfer the assets
		let anchor = Self::get_anchor(id)?;
		<T as Config<I>>::Currency::transfer(anchor.asset, &Self::account_id(), &recipient, anchor.deposit_size)?;
		Ok(())
	}

	fn add_nullifier_hash(id: T::TreeId, nullifier_hash: T::Element) -> Result<(), DispatchError> {
		NullifierHashes::<T, I>::insert(id, nullifier_hash, true);
		Ok(())
	}

	fn add_edge(
		id: T::TreeId,
		src_chain_id: T::ChainId,
		root: T::Element,
		latest_leaf_index: T::LeafIndex,
	) -> Result<(), DispatchError> {
<<<<<<< HEAD
		// ensure edge doesn't exists
		ensure!(
			!EdgeList::<T, I>::contains_key(id, src_chain_id),
			Error::<T, I>::EdgeAlreadyExists
		);
		// ensure anchor isn't at maximum edges
		let max_edges: u32 = Self::max_edges(id);
		let curr_length = EdgeList::<T, I>::iter_prefix_values(id).into_iter().count();
		ensure!(max_edges > curr_length as u32, Error::<T, I>::TooManyEdges);
		// craft edge
		let e_meta = EdgeMetadata {
			src_chain_id,
			root,
			latest_leaf_index,
		};
		// update historical neighbor list for this edge's root
		let neighbor_root_idx = CurrentNeighborRootIndex::<T, I>::get((id, src_chain_id));
		CurrentNeighborRootIndex::<T, I>::insert(
			(id, src_chain_id),
			neighbor_root_idx + T::RootIndex::one() % T::HistoryLength::get(),
		);
		NeighborRoots::<T, I>::insert((id, src_chain_id), neighbor_root_idx, root);
		// Append new edge to the end of the edge list for the given tree
		EdgeList::<T, I>::insert(id, src_chain_id, e_meta);
		Ok(())
=======
		T::LinkableTree::add_edge(id, src_chain_id, root, height)
>>>>>>> f19b7ed1
	}

	fn update_edge(
		id: T::TreeId,
		src_chain_id: T::ChainId,
		root: T::Element,
		latest_leaf_index: T::LeafIndex,
	) -> Result<(), DispatchError> {
<<<<<<< HEAD
		ensure!(
			EdgeList::<T, I>::contains_key(id, src_chain_id),
			Error::<T, I>::EdgeDoesntExists
		);
		let e_meta = EdgeMetadata {
			src_chain_id,
			root,
			latest_leaf_index,
		};
		let neighbor_root_idx =
			(CurrentNeighborRootIndex::<T, I>::get((id, src_chain_id)) + T::RootIndex::one()) % T::HistoryLength::get();
		CurrentNeighborRootIndex::<T, I>::insert((id, src_chain_id), neighbor_root_idx);
		NeighborRoots::<T, I>::insert((id, src_chain_id), neighbor_root_idx, root);
		EdgeList::<T, I>::insert(id, src_chain_id, e_meta);
		Ok(())
	}

	fn add_nullifier_hash(id: T::TreeId, nullifier_hash: T::Element) -> Result<(), DispatchError> {
		NullifierHashes::<T, I>::insert(id, nullifier_hash, true);
		Ok(())
=======
		T::LinkableTree::update_edge(id, src_chain_id, root, height)
>>>>>>> f19b7ed1
	}
}

impl<T: Config<I>, I: 'static> AnchorInspector<AnchorConfigration<T, I>> for Pallet<T, I> {
<<<<<<< HEAD
	fn get_root(tree_id: T::TreeId) -> Result<T::Element, DispatchError> {
		T::LinkableTree::get_root(tree_id)
	}

	fn is_known_root(tree_id: T::TreeId, target_root: T::Element) -> Result<bool, DispatchError> {
		T::LinkableTree::is_known_root(tree_id, target_root)
	}

	fn ensure_known_root(id: T::TreeId, target: T::Element) -> Result<(), DispatchError> {
		let is_known: bool = Self::is_known_root(id, target)?;
		ensure!(is_known, Error::<T, I>::UnknownRoot);
		Ok(())
	}

	fn get_neighbor_roots(tree_id: T::TreeId) -> Result<Vec<T::Element>, DispatchError> {
		let edges = EdgeList::<T, I>::iter_prefix_values(tree_id)
			.into_iter()
			.collect::<Vec<EdgeMetadata<_, _, _>>>();
		let roots = edges.iter().map(|e| e.root).collect::<Vec<_>>();
		Ok(roots)
	}

	fn is_known_neighbor_root(
		tree_id: T::TreeId,
		src_chain_id: T::ChainId,
		target_root: T::Element,
	) -> Result<bool, DispatchError> {
		if target_root.is_zero() {
			return Ok(false);
		}

		let get_next_inx = |inx: T::RootIndex| {
			if inx.is_zero() {
				T::HistoryLength::get().saturating_sub(One::one())
			} else {
				inx.saturating_sub(One::one())
			}
		};

		let curr_root_inx = CurrentNeighborRootIndex::<T, I>::get((tree_id, src_chain_id));
		let mut historical_root = NeighborRoots::<T, I>::get((tree_id, src_chain_id), curr_root_inx)
			.unwrap_or_else(|| T::Element::from_bytes(&[0; 32]));
		if target_root == historical_root {
			return Ok(true);
		}

		let mut i = get_next_inx(curr_root_inx);

		while i != curr_root_inx {
			historical_root = NeighborRoots::<T, I>::get((tree_id, src_chain_id), i)
				.unwrap_or_else(|| T::Element::from_bytes(&[0; 32]));
			if target_root == historical_root {
				return Ok(true);
			}

			if i == Zero::zero() {
				i = T::HistoryLength::get();
			}

			i -= One::one();
		}

		Ok(false)
	}

	fn has_edge(id: T::TreeId, src_chain_id: T::ChainId) -> bool {
		EdgeList::<T, I>::contains_key(id, src_chain_id)
	}

	fn ensure_known_neighbor_root(
		id: T::TreeId,
		src_chain_id: T::ChainId,
		target: T::Element,
	) -> Result<(), DispatchError> {
		let is_known = Self::is_known_neighbor_root(id, src_chain_id, target)?;
		ensure!(is_known, Error::<T, I>::InvalidNeighborWithdrawRoot);
		Ok(())
	}

=======
>>>>>>> f19b7ed1
	fn is_nullifier_used(tree_id: T::TreeId, nullifier_hash: T::Element) -> bool {
		NullifierHashes::<T, I>::contains_key(tree_id, nullifier_hash)
	}

	fn ensure_nullifier_unused(id: T::TreeId, nullifier: T::Element) -> Result<(), DispatchError> {
		ensure!(
			!Self::is_nullifier_used(id, nullifier),
			Error::<T, I>::AlreadyRevealedNullifier
		);
		Ok(())
	}

	fn has_edge(id: T::TreeId, src_chain_id: T::ChainId) -> bool {
		T::LinkableTree::has_edge(id, src_chain_id)
	}
}

impl<T: Config<I>, I: 'static> Pallet<T, I> {
	pub fn account_id() -> T::AccountId {
		T::PalletId::get().into_account()
	}

	pub fn get_anchor(
		id: T::TreeId,
	) -> Result<AnchorMetadata<T::AccountId, BalanceOf<T, I>, CurrencyIdOf<T, I>>, DispatchError> {
		let anchor = Anchors::<T, I>::get(id);
		ensure!(anchor.is_some(), Error::<T, I>::NoAnchorFound);
		Ok(anchor.unwrap())
	}
}

pub trait PostDepositHook<T: Config<I>, I: 'static> {
	fn post_deposit(depositor: T::AccountId, id: T::TreeId, leaf: T::Element) -> DispatchResult;
}

impl<T: Config<I>, I: 'static> PostDepositHook<T, I> for () {
	fn post_deposit(_: T::AccountId, _: T::TreeId, _: T::Element) -> DispatchResult {
		Ok(())
	}
}
/// Truncate and pad 256 bit slice
pub fn truncate_and_pad(t: &[u8]) -> Vec<u8> {
	let mut truncated_bytes = t[..20].to_vec();
	truncated_bytes.extend_from_slice(&[0u8; 12]);
	truncated_bytes
}<|MERGE_RESOLUTION|>--- conflicted
+++ resolved
@@ -115,16 +115,6 @@
 		#[pallet::constant]
 		type NativeCurrencyId: Get<CurrencyIdOf<Self, I>>;
 
-<<<<<<< HEAD
-		/// The pruning length for neighbor root histories
-		type HistoryLength: Get<Self::RootIndex>;
-
-		/// A type that implements [PostDepositHook] that would be called when a
-		/// deposit is made.
-		type PostDepositHook: PostDepositHook<Self, I>;
-
-=======
->>>>>>> f19b7ed1
 		/// Weight info for pallet
 		type WeightInfo: WeightInfo;
 	}
@@ -146,45 +136,6 @@
 	pub type NullifierHashes<T: Config<I>, I: 'static = ()> =
 		StorageDoubleMap<_, Blake2_128Concat, T::TreeId, Blake2_128Concat, T::Element, bool, ValueQuery>;
 
-<<<<<<< HEAD
-	/// The map of trees to the maximum number of anchor edges they can have
-	#[pallet::storage]
-	#[pallet::getter(fn max_edges)]
-	pub type MaxEdges<T: Config<I>, I: 'static = ()> = StorageMap<_, Blake2_128Concat, T::TreeId, u32, ValueQuery>;
-
-	/// The map of trees and chain ids to their edge metadata
-	#[pallet::storage]
-	#[pallet::getter(fn edge_list)]
-	pub type EdgeList<T: Config<I>, I: 'static = ()> = StorageDoubleMap<
-		_,
-		Blake2_128Concat,
-		T::TreeId,
-		Blake2_128Concat,
-		T::ChainId,
-		EdgeMetadata<T::ChainId, T::Element, T::LeafIndex>,
-		ValueQuery,
-	>;
-
-	/// A helper map for denoting whether an anchor is bridged to given chain
-	#[pallet::storage]
-	#[pallet::getter(fn anchor_has_edge)]
-	pub type AnchorHasEdge<T: Config<I>, I: 'static = ()> =
-		StorageMap<_, Blake2_128Concat, (T::TreeId, T::ChainId), bool, ValueQuery>;
-
-	/// The map of (tree, chain id) pairs to their latest recorded merkle root
-	#[pallet::storage]
-	#[pallet::getter(fn neighbor_roots)]
-	pub type NeighborRoots<T: Config<I>, I: 'static = ()> =
-		StorageDoubleMap<_, Blake2_128Concat, (T::TreeId, T::ChainId), Blake2_128Concat, T::RootIndex, T::Element>;
-
-	/// The next neighbor root index to store the merkle root update record
-	#[pallet::storage]
-	#[pallet::getter(fn curr_neighbor_root_index)]
-	pub type CurrentNeighborRootIndex<T: Config<I>, I: 'static = ()> =
-		StorageMap<_, Blake2_128Concat, (T::TreeId, T::ChainId), T::RootIndex, ValueQuery>;
-
-=======
->>>>>>> f19b7ed1
 	#[pallet::event]
 	#[pallet::generate_deposit(pub(super) fn deposit_event)]
 	pub enum Event<T: Config<I>, I: 'static = ()> {
@@ -363,13 +314,8 @@
 		bytes.extend_from_slice(&fee_bytes);
 		bytes.extend_from_slice(&refund_bytes);
 		bytes.extend_from_slice(&chain_id_bytes);
-<<<<<<< HEAD
-		for root in roots.iter().take(m) {
-			bytes.extend_from_slice(&root.encode());
-=======
 		for i in 0..roots.len() {
 			bytes.extend_from_slice(&roots[i].encode());
->>>>>>> f19b7ed1
 		}
 		let result = <T as pallet::Config<I>>::Verifier::verify(&bytes, proof_bytes)?;
 		ensure!(result, Error::<T, I>::InvalidWithdrawProof);
@@ -390,35 +336,7 @@
 		root: T::Element,
 		latest_leaf_index: T::LeafIndex,
 	) -> Result<(), DispatchError> {
-<<<<<<< HEAD
-		// ensure edge doesn't exists
-		ensure!(
-			!EdgeList::<T, I>::contains_key(id, src_chain_id),
-			Error::<T, I>::EdgeAlreadyExists
-		);
-		// ensure anchor isn't at maximum edges
-		let max_edges: u32 = Self::max_edges(id);
-		let curr_length = EdgeList::<T, I>::iter_prefix_values(id).into_iter().count();
-		ensure!(max_edges > curr_length as u32, Error::<T, I>::TooManyEdges);
-		// craft edge
-		let e_meta = EdgeMetadata {
-			src_chain_id,
-			root,
-			latest_leaf_index,
-		};
-		// update historical neighbor list for this edge's root
-		let neighbor_root_idx = CurrentNeighborRootIndex::<T, I>::get((id, src_chain_id));
-		CurrentNeighborRootIndex::<T, I>::insert(
-			(id, src_chain_id),
-			neighbor_root_idx + T::RootIndex::one() % T::HistoryLength::get(),
-		);
-		NeighborRoots::<T, I>::insert((id, src_chain_id), neighbor_root_idx, root);
-		// Append new edge to the end of the edge list for the given tree
-		EdgeList::<T, I>::insert(id, src_chain_id, e_meta);
-		Ok(())
-=======
 		T::LinkableTree::add_edge(id, src_chain_id, root, height)
->>>>>>> f19b7ed1
 	}
 
 	fn update_edge(
@@ -427,116 +345,11 @@
 		root: T::Element,
 		latest_leaf_index: T::LeafIndex,
 	) -> Result<(), DispatchError> {
-<<<<<<< HEAD
-		ensure!(
-			EdgeList::<T, I>::contains_key(id, src_chain_id),
-			Error::<T, I>::EdgeDoesntExists
-		);
-		let e_meta = EdgeMetadata {
-			src_chain_id,
-			root,
-			latest_leaf_index,
-		};
-		let neighbor_root_idx =
-			(CurrentNeighborRootIndex::<T, I>::get((id, src_chain_id)) + T::RootIndex::one()) % T::HistoryLength::get();
-		CurrentNeighborRootIndex::<T, I>::insert((id, src_chain_id), neighbor_root_idx);
-		NeighborRoots::<T, I>::insert((id, src_chain_id), neighbor_root_idx, root);
-		EdgeList::<T, I>::insert(id, src_chain_id, e_meta);
-		Ok(())
-	}
-
-	fn add_nullifier_hash(id: T::TreeId, nullifier_hash: T::Element) -> Result<(), DispatchError> {
-		NullifierHashes::<T, I>::insert(id, nullifier_hash, true);
-		Ok(())
-=======
 		T::LinkableTree::update_edge(id, src_chain_id, root, height)
->>>>>>> f19b7ed1
 	}
 }
 
 impl<T: Config<I>, I: 'static> AnchorInspector<AnchorConfigration<T, I>> for Pallet<T, I> {
-<<<<<<< HEAD
-	fn get_root(tree_id: T::TreeId) -> Result<T::Element, DispatchError> {
-		T::LinkableTree::get_root(tree_id)
-	}
-
-	fn is_known_root(tree_id: T::TreeId, target_root: T::Element) -> Result<bool, DispatchError> {
-		T::LinkableTree::is_known_root(tree_id, target_root)
-	}
-
-	fn ensure_known_root(id: T::TreeId, target: T::Element) -> Result<(), DispatchError> {
-		let is_known: bool = Self::is_known_root(id, target)?;
-		ensure!(is_known, Error::<T, I>::UnknownRoot);
-		Ok(())
-	}
-
-	fn get_neighbor_roots(tree_id: T::TreeId) -> Result<Vec<T::Element>, DispatchError> {
-		let edges = EdgeList::<T, I>::iter_prefix_values(tree_id)
-			.into_iter()
-			.collect::<Vec<EdgeMetadata<_, _, _>>>();
-		let roots = edges.iter().map(|e| e.root).collect::<Vec<_>>();
-		Ok(roots)
-	}
-
-	fn is_known_neighbor_root(
-		tree_id: T::TreeId,
-		src_chain_id: T::ChainId,
-		target_root: T::Element,
-	) -> Result<bool, DispatchError> {
-		if target_root.is_zero() {
-			return Ok(false);
-		}
-
-		let get_next_inx = |inx: T::RootIndex| {
-			if inx.is_zero() {
-				T::HistoryLength::get().saturating_sub(One::one())
-			} else {
-				inx.saturating_sub(One::one())
-			}
-		};
-
-		let curr_root_inx = CurrentNeighborRootIndex::<T, I>::get((tree_id, src_chain_id));
-		let mut historical_root = NeighborRoots::<T, I>::get((tree_id, src_chain_id), curr_root_inx)
-			.unwrap_or_else(|| T::Element::from_bytes(&[0; 32]));
-		if target_root == historical_root {
-			return Ok(true);
-		}
-
-		let mut i = get_next_inx(curr_root_inx);
-
-		while i != curr_root_inx {
-			historical_root = NeighborRoots::<T, I>::get((tree_id, src_chain_id), i)
-				.unwrap_or_else(|| T::Element::from_bytes(&[0; 32]));
-			if target_root == historical_root {
-				return Ok(true);
-			}
-
-			if i == Zero::zero() {
-				i = T::HistoryLength::get();
-			}
-
-			i -= One::one();
-		}
-
-		Ok(false)
-	}
-
-	fn has_edge(id: T::TreeId, src_chain_id: T::ChainId) -> bool {
-		EdgeList::<T, I>::contains_key(id, src_chain_id)
-	}
-
-	fn ensure_known_neighbor_root(
-		id: T::TreeId,
-		src_chain_id: T::ChainId,
-		target: T::Element,
-	) -> Result<(), DispatchError> {
-		let is_known = Self::is_known_neighbor_root(id, src_chain_id, target)?;
-		ensure!(is_known, Error::<T, I>::InvalidNeighborWithdrawRoot);
-		Ok(())
-	}
-
-=======
->>>>>>> f19b7ed1
 	fn is_nullifier_used(tree_id: T::TreeId, nullifier_hash: T::Element) -> bool {
 		NullifierHashes::<T, I>::contains_key(tree_id, nullifier_hash)
 	}
