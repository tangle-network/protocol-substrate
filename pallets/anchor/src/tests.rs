<<<<<<< HEAD
use super::mock::*;
=======
>>>>>>> 01e16279
use arkworks_gadgets::{
	poseidon::PoseidonParameters,
	utils::{get_mds_poseidon_circom_bn254_x5_3, get_rounds_poseidon_circom_bn254_x5_3},
};
<<<<<<< HEAD
use frame_support::{assert_ok, traits::OnInitialize};

const TEST_MAX_EDGES: u32 = 30;
=======
use darkwebb_primitives::{
	anchor::{AnchorInspector, AnchorInterface},
	ElementTrait,
};
use frame_support::{assert_ok, traits::OnInitialize};

use crate::mock::*;

const LEN: usize = 30;
>>>>>>> 01e16279

fn hasher_params() -> Vec<u8> {
	let rounds = get_rounds_poseidon_circom_bn254_x5_3::<ark_bn254::Fr>();
	let mds = get_mds_poseidon_circom_bn254_x5_3::<ark_bn254::Fr>();
	let params = PoseidonParameters::new(rounds, mds);
	params.to_bytes()
}

#[test]
<<<<<<< HEAD
fn should_create_anchor() {
=======
fn should_create_new_anchor() {
>>>>>>> 01e16279
	new_test_ext().execute_with(|| {
		// init hasher pallet first.
		assert_ok!(HasherPallet::force_set_parameters(Origin::root(), hasher_params()));
		// then the merkle tree.
		<MerkleTree as OnInitialize<u64>>::on_initialize(1);
<<<<<<< HEAD
		assert_ok!(Anchor::create(Origin::root(), TEST_MAX_EDGES, 3, 0));
=======
		let deposit_size = 10_000;
		let max_edges = 2;
		let depth = LEN as u8;
		let asset_id = 0;
		assert_ok!(Anchor::create(Origin::root(), deposit_size, max_edges, depth, asset_id));
	});
}

#[test]
fn should_be_able_to_deposit() {
	new_test_ext().execute_with(|| {
		// init hasher pallet first.
		assert_ok!(HasherPallet::force_set_parameters(Origin::root(), hasher_params()));
		// then the merkle tree.
		<MerkleTree as OnInitialize<u64>>::on_initialize(1);

		let deposit_size = 10_000;
		let max_edges = 2;
		let depth = LEN as u8;
		let asset_id = 0;
		assert_ok!(Anchor::create(Origin::root(), deposit_size, max_edges, depth, asset_id));

		let tree_id = MerkleTree::next_tree_id() - 1;
		let account_id = 1;
		let _ = Balances::set_balance(Origin::root(), account_id, 100_000_000, 0);

		let leaf = Element::from_bytes(&[1u8; 32]);
		// check the balance before the deposit.
		let balance_before = Balances::free_balance(account_id);
		println!("Balance before: {}", balance_before);
		// and we do the deposit
		assert_ok!(Anchor::deposit(Origin::signed(account_id), tree_id, leaf));
		// now we check the balance after the deposit.
		let balance_after = Balances::free_balance(account_id);
		// the balance should be less now with `deposit_size`
		assert_eq!(balance_after, balance_before - deposit_size);
		// now we need also to check if the state got updated.
		let tree = MerkleTree::trees(tree_id);
		assert_eq!(tree.leaf_count, 1);
	});
}

#[test]
fn should_be_able_to_change_the_maintainer() {
	new_test_ext().execute_with(|| {
		let deposit_size = 10_000;
		let max_edges = 2;
		let depth = LEN as u8;
		let asset_id = 0;
		assert_ok!(Anchor::create(Origin::root(), deposit_size, max_edges, depth, asset_id));

		let default_maintainer_account_id = 0;
		let current_maintainer_account_id = Anchor::maintainer();
		assert_eq!(current_maintainer_account_id, default_maintainer_account_id);
		let new_maintainer_account_id = 1;
		assert_ok!(Anchor::force_set_maintainer(Origin::root(), new_maintainer_account_id));
		let current_maintainer_account_id = Anchor::maintainer();
		assert_eq!(current_maintainer_account_id, new_maintainer_account_id);
	});
}

#[test]
fn should_be_able_to_add_neighbors_and_check_history() {
	use rand::prelude::*;

	new_test_ext().execute_with(|| {
		let deposit_size = 10_000;
		let max_edges = 2;
		let depth = LEN as u8;
		let asset_id = 0;
		assert_ok!(Anchor::create(Origin::root(), deposit_size, max_edges, depth, asset_id));
		let tree_id = MerkleTree::next_tree_id() - 1;
		let src_chain_id = 1;
		let root = Element::from_bytes(&[1u8; 32]);
		let height = 1;
		let neighbor_index_before: u32 = Anchor::curr_neighbor_root_index((tree_id, src_chain_id));
		assert_ok!(<Anchor as AnchorInterface<_, _, _, _, _, _, _>>::add_edge(
			tree_id,
			src_chain_id,
			root,
			height,
		));
		let neighbor_index_after: u32 = Anchor::curr_neighbor_root_index((tree_id, src_chain_id));
		assert_eq!(neighbor_index_after, neighbor_index_before + 1);

		for i in 0..(crate::mock::HistoryLength::get() - 1) {
			assert_eq!(
				Anchor::is_known_neighbor_root(tree_id, src_chain_id, root).unwrap(),
				true
			);

			let val = thread_rng().gen::<[u8; 32]>();
			let elt = Element::from_bytes(&val);
			assert_ok!(<Anchor as AnchorInterface<_, _, _, _, _, _, _>>::update_edge(
				tree_id,
				src_chain_id,
				elt,
				height,
			));

			assert_eq!(
				Anchor::is_known_neighbor_root(tree_id, src_chain_id, elt).unwrap(),
				true
			);
		}

		assert_eq!(
			Anchor::is_known_neighbor_root(tree_id, src_chain_id, root).unwrap(),
			false
		);
>>>>>>> 01e16279
	});
}<|MERGE_RESOLUTION|>--- conflicted
+++ resolved
@@ -1,16 +1,8 @@
-<<<<<<< HEAD
-use super::mock::*;
-=======
->>>>>>> 01e16279
 use arkworks_gadgets::{
 	poseidon::PoseidonParameters,
 	utils::{get_mds_poseidon_circom_bn254_x5_3, get_rounds_poseidon_circom_bn254_x5_3},
 };
-<<<<<<< HEAD
-use frame_support::{assert_ok, traits::OnInitialize};
-
 const TEST_MAX_EDGES: u32 = 30;
-=======
 use darkwebb_primitives::{
 	anchor::{AnchorInspector, AnchorInterface},
 	ElementTrait,
@@ -20,7 +12,6 @@
 use crate::mock::*;
 
 const LEN: usize = 30;
->>>>>>> 01e16279
 
 fn hasher_params() -> Vec<u8> {
 	let rounds = get_rounds_poseidon_circom_bn254_x5_3::<ark_bn254::Fr>();
@@ -30,19 +21,12 @@
 }
 
 #[test]
-<<<<<<< HEAD
-fn should_create_anchor() {
-=======
 fn should_create_new_anchor() {
->>>>>>> 01e16279
 	new_test_ext().execute_with(|| {
 		// init hasher pallet first.
 		assert_ok!(HasherPallet::force_set_parameters(Origin::root(), hasher_params()));
 		// then the merkle tree.
 		<MerkleTree as OnInitialize<u64>>::on_initialize(1);
-<<<<<<< HEAD
-		assert_ok!(Anchor::create(Origin::root(), TEST_MAX_EDGES, 3, 0));
-=======
 		let deposit_size = 10_000;
 		let max_edges = 2;
 		let depth = LEN as u8;
@@ -119,7 +103,7 @@
 		let root = Element::from_bytes(&[1u8; 32]);
 		let height = 1;
 		let neighbor_index_before: u32 = Anchor::curr_neighbor_root_index((tree_id, src_chain_id));
-		assert_ok!(<Anchor as AnchorInterface<_, _, _, _, _, _, _>>::add_edge(
+		assert_ok!(<Anchor as AnchorInterface<_>>::add_edge(
 			tree_id,
 			src_chain_id,
 			root,
@@ -136,7 +120,7 @@
 
 			let val = thread_rng().gen::<[u8; 32]>();
 			let elt = Element::from_bytes(&val);
-			assert_ok!(<Anchor as AnchorInterface<_, _, _, _, _, _, _>>::update_edge(
+			assert_ok!(<Anchor as AnchorInterface<_>>::update_edge(
 				tree_id,
 				src_chain_id,
 				elt,
@@ -153,6 +137,5 @@
 			Anchor::is_known_neighbor_root(tree_id, src_chain_id, root).unwrap(),
 			false
 		);
->>>>>>> 01e16279
 	});
 }