use std::{convert::TryInto, path::Path};

use ark_bn254::{Bn254, Fr as Bn254Fr};
use ark_crypto_primitives::commitment;
use ark_ff::{BigInteger, PrimeField};
use arkworks_circuits::setup::common::setup_keys;
use arkworks_utils::utils::common::{setup_params_x5_3, Curve};
use webb_primitives::{merkle_tree::TreeInspector, AccountId, ElementTrait};

use codec::Encode;

use frame_benchmarking::account;
use frame_support::{assert_err, assert_ok, error::BadOrigin, traits::OnInitialize};
use pallet_asset_registry::AssetType;

use crate::{mock::*, test_utils::*};

const SEED: u32 = 0;
const TREE_DEPTH: usize = 30;
const M: usize = 2;
const DEPOSIT_SIZE: u128 = 10_000;

fn setup_environment(curve: Curve) -> Vec<u8> {
	for account_id in [
		account::<AccountId>("", 1, SEED),
		account::<AccountId>("", 2, SEED),
		account::<AccountId>("", 3, SEED),
		account::<AccountId>("", 4, SEED),
		account::<AccountId>("", 5, SEED),
		account::<AccountId>("", 6, SEED),
	] {
		assert_ok!(Balances::set_balance(Origin::root(), account_id, 100_000_000, 0));
	}

	match curve {
		Curve::Bn254 => {
			let params3 = setup_params_x5_3::<Bn254Fr>(curve);

			// 1. Setup The Hasher Pallet.
			assert_ok!(HasherPallet::force_set_parameters(Origin::root(), params3.to_bytes()));
			// 2. Initialize MerkleTree pallet.
			<MerkleTree as OnInitialize<u64>>::on_initialize(1);
			// 3. Setup the VerifierPallet
			//    but to do so, we need to have a VerifyingKey
			let (pk_bytes, vk_bytes) = (
<<<<<<< HEAD
				std::fs::read("../../protocol-substrate-fixtures/fixed-anchor/bn254/x5/proving_key_uncompressed.bin")
					.expect("Unable to read file")
					.to_vec(),
				std::fs::read("../../protocol-substrate-fixtures/fixed-anchor/bn254/x5/verifying_key.bin")
					.expect("Unable to read file")
					.to_vec(),
=======
				std::fs::read(
					"../../protocol-substrate-fixtures/fixed-anchor/bn254/x5/proving_key.bin",
				)
				.expect("Unable to read file")
				.to_vec(),
				std::fs::read(
					"../../protocol-substrate-fixtures/fixed-anchor/bn254/x5/verifying_key.bin",
				)
				.expect("Unable to read file")
				.to_vec(),
>>>>>>> 9d2408a3
			);

			assert_ok!(VerifierPallet::force_set_parameters(Origin::root(), vk_bytes));

			// finally return the provingkey bytes
			pk_bytes.to_vec()
		},
		Curve::Bls381 => {
			unimplemented!()
		},
	}
}

#[test]
fn should_create_new_anchor() {
	new_test_ext().execute_with(|| {
		setup_environment(Curve::Bn254);
		let max_edges = M as _;
		let depth = TREE_DEPTH as u8;
		let asset_id = 0;

		assert_ok!(Anchor::create(Origin::root(), DEPOSIT_SIZE, max_edges, depth, asset_id));

		let tree_id = MerkleTree::next_tree_id() - 1;
		crate::mock::assert_last_event::<Test>(
			crate::Event::<Test>::AnchorCreation { tree_id }.into(),
		);
	});
}

#[test]
fn should_fail_to_create_new_anchor_if_not_root() {
	new_test_ext().execute_with(|| {
		setup_environment(Curve::Bn254);
		let max_edges = M as _;
		let depth = TREE_DEPTH as u8;
		let asset_id = 0;
		assert_err!(
			Anchor::create(
				Origin::signed(account::<AccountId>("", 1, SEED)),
				DEPOSIT_SIZE,
				max_edges,
				depth,
				asset_id
			),
			BadOrigin,
		);
	});
}

#[test]
fn should_be_able_to_deposit() {
	new_test_ext().execute_with(|| {
		setup_environment(Curve::Bn254);

		let max_edges = M as _;
		let depth = TREE_DEPTH as _;
		let asset_id = 0;
		assert_ok!(Anchor::create(Origin::root(), DEPOSIT_SIZE, max_edges, depth, asset_id));

		let tree_id = MerkleTree::next_tree_id() - 1;
		let account_id = account::<AccountId>("", 1, SEED);
		let leaf = Element::from_bytes(&[1u8; 32]);
		// check the balance before the deposit.
		let balance_before = Balances::free_balance(account_id.clone());
		println!("Balance before: {}", balance_before);
		// and we do the deposit
		assert_ok!(Anchor::deposit(Origin::signed(account_id.clone()), tree_id, leaf));
		// now we check the balance after the deposit.
		let balance_after = Balances::free_balance(account_id.clone());
		// the balance should be less now with `deposit_size`
		assert_eq!(balance_after, balance_before - DEPOSIT_SIZE);
		// now we need also to check if the state got updated.
		let tree = MerkleTree::trees(tree_id).unwrap();
		assert_eq!(tree.leaf_count, 1);
		crate::mock::assert_last_event::<Test>(
			crate::Event::<Test>::Deposit {
				depositor: account_id,
				tree_id,
				leaf,
				amount: DEPOSIT_SIZE,
			}
			.into(),
		);
	});
}

#[test]
fn should_fail_to_deposit_if_anchor_not_found() {
	new_test_ext().execute_with(|| {
		setup_environment(Curve::Bn254);
		assert_err!(
			Anchor::deposit(
				Origin::signed(account::<AccountId>("", 1, SEED)),
				2,
				Element::from_bytes(&[1u8; 32])
			),
			crate::Error::<Test, _>::NoAnchorFound,
		);
	});
}

fn create_anchor(asset_id: u32) -> u32 {
	let max_edges = 2;
	let depth = TREE_DEPTH as u8;
	assert_ok!(Anchor::create(Origin::root(), DEPOSIT_SIZE, max_edges, depth, asset_id));
	MerkleTree::next_tree_id() - 1
}

#[test]
fn anchor_works() {
	new_test_ext().execute_with(|| {
		let curve = Curve::Bn254;
		let pk_bytes = setup_environment(curve);

		// inputs
		let tree_id = create_anchor(0);
		let src_chain_id = 1;
		let sender_account_id = account::<AccountId>("", 1, SEED);
		let recipient_account_id = account::<AccountId>("", 2, SEED);
		let relayer_account_id = account::<AccountId>("", 0, SEED);
		let fee_value = 0;
		let refund_value = 0;

		let recipient_bytes = crate::truncate_and_pad(&recipient_account_id.encode()[..]);
		let relayer_bytes = crate::truncate_and_pad(&relayer_account_id.encode()[..]);
		let commitment_bytes = vec![0u8; 32];
		let commitment_element = Element::from_bytes(&commitment_bytes);

		let (proof_bytes, roots_element, nullifier_hash_element, leaf_element) = setup_zk_circuit(
			curve,
			recipient_bytes,
			relayer_bytes,
			commitment_bytes,
			pk_bytes,
			src_chain_id,
			fee_value,
			refund_value,
		);

		assert_ok!(Anchor::deposit(
			Origin::signed(sender_account_id.clone()),
			tree_id,
			leaf_element.clone(),
		));

		let tree_root = MerkleTree::get_root(tree_id).unwrap();
		// sanity check.
		assert_eq!(roots_element[0], tree_root);

		let balance_before = Balances::free_balance(recipient_account_id.clone());
		// fire the call.
		assert_ok!(Anchor::withdraw(
			Origin::signed(sender_account_id),
			tree_id,
			proof_bytes,
			roots_element,
			nullifier_hash_element,
			recipient_account_id.clone(),
			relayer_account_id,
			fee_value.into(),
			refund_value.into(),
			commitment_element,
		));
		// now we check the recipient balance again.
		let balance_after = Balances::free_balance(recipient_account_id.clone());
		assert_eq!(balance_after, balance_before + DEPOSIT_SIZE);
		// perfect

		crate::mock::assert_last_event::<Test>(
			crate::Event::<Test>::Withdraw { who: recipient_account_id, amount: DEPOSIT_SIZE }
				.into(),
		);
	});
}

#[test]
fn double_spending_should_fail() {
	new_test_ext().execute_with(|| {
		let curve = Curve::Bn254;
		let pk_bytes = setup_environment(curve);

		// inputs
		let tree_id = create_anchor(0);
		let src_chain_id = 1;
		let sender_account_id = account::<AccountId>("", 1, SEED);
		let recipient_account_id = account::<AccountId>("", 2, SEED);
		let relayer_account_id = account::<AccountId>("", 0, SEED);
		let fee_value = 0;
		let refund_value = 0;

		let recipient_bytes = crate::truncate_and_pad(&recipient_account_id.encode()[..]);
		let relayer_bytes = crate::truncate_and_pad(&relayer_account_id.encode()[..]);
		let commitment_bytes = vec![0u8; 32];
		let commitment_element = Element::from_bytes(&commitment_bytes);

		let (proof_bytes, roots_element, nullifier_hash_element, leaf_element) = setup_zk_circuit(
			curve,
			recipient_bytes,
			relayer_bytes,
			commitment_bytes,
			pk_bytes,
			src_chain_id,
			fee_value,
			refund_value,
		);

		assert_ok!(Anchor::deposit(
			Origin::signed(sender_account_id.clone()),
			tree_id,
			leaf_element.clone(),
		));

		let tree_root = MerkleTree::get_root(tree_id).unwrap();
		assert_eq!(roots_element[0], tree_root);
		// all ready, call withdraw.
		// but first check the balance before that.

		let balance_before = Balances::free_balance(recipient_account_id.clone());
		// fire the call.
		assert_ok!(Anchor::withdraw(
			Origin::signed(sender_account_id.clone()),
			tree_id,
			proof_bytes.clone(),
			roots_element.clone(),
			nullifier_hash_element,
			recipient_account_id.clone(),
			relayer_account_id.clone(),
			fee_value.into(),
			refund_value.into(),
			commitment_element,
		));
		// now we check the recipient balance again.
		let balance_after = Balances::free_balance(recipient_account_id.clone());
		assert_eq!(balance_after, balance_before + DEPOSIT_SIZE);
		// perfect

		// now double spending should fail.
		assert_err!(
			Anchor::withdraw(
				Origin::signed(sender_account_id),
				tree_id,
				proof_bytes,
				roots_element,
				nullifier_hash_element,
				recipient_account_id,
				relayer_account_id,
				fee_value.into(),
				refund_value.into(),
				leaf_element.clone(),
			),
			crate::Error::<Test, _>::AlreadyRevealedNullifier
		);
	});
}

#[test]
fn should_fail_when_invalid_merkle_roots() {
	new_test_ext().execute_with(|| {
		let curve = Curve::Bn254;
		let pk_bytes = setup_environment(curve);

		// inputs
		let tree_id = create_anchor(0);
		let src_chain_id = 1;
		let sender_account_id = account::<AccountId>("", 1, SEED);
		let recipient_account_id = account::<AccountId>("", 2, SEED);
		let relayer_account_id = account::<AccountId>("", 0, SEED);
		let fee_value = 0;
		let refund_value = 0;

		let recipient_bytes = crate::truncate_and_pad(&recipient_account_id.encode()[..]);
		let relayer_bytes = crate::truncate_and_pad(&relayer_account_id.encode()[..]);
		let commitment_bytes = vec![0u8; 32];
		let commitment_element = Element::from_bytes(&commitment_bytes);

		let (proof_bytes, mut roots_element, nullifier_hash_element, leaf_element) =
			setup_zk_circuit(
				curve,
				recipient_bytes,
				relayer_bytes,
				commitment_bytes,
				pk_bytes,
				src_chain_id,
				fee_value,
				refund_value,
			);

		assert_ok!(Anchor::deposit(
			Origin::signed(sender_account_id.clone()),
			tree_id,
			leaf_element.clone(),
		));

		let tree_root = MerkleTree::get_root(tree_id).unwrap();
		assert_eq!(roots_element[0], tree_root);

		// invalid root length
		roots_element
			.push(Element::from_bytes(&ark_bn254::Fr::default().into_repr().to_bytes_le()[..]));
		// all ready, call withdraw.

		// fire the call.
		assert_err!(
			Anchor::withdraw(
				Origin::signed(sender_account_id),
				tree_id,
				proof_bytes,
				roots_element,
				nullifier_hash_element,
				recipient_account_id,
				relayer_account_id,
				fee_value.into(),
				refund_value.into(),
				commitment_element,
			),
			pallet_linkable_tree::Error::<Test, _>::InvalidMerkleRoots,
		);
	});
}

#[test]
fn should_fail_with_when_any_byte_is_changed_in_proof() {
	new_test_ext().execute_with(|| {
		let curve = Curve::Bn254;
		let pk_bytes = setup_environment(curve);

		// inputs
		let tree_id = create_anchor(0);
		let src_chain_id = 1;
		let sender_account_id = account::<AccountId>("", 1, SEED);
		let recipient_account_id = account::<AccountId>("", 2, SEED);
		let relayer_account_id = account::<AccountId>("", 0, SEED);
		let fee_value = 0;
		let refund_value = 0;

		let recipient_bytes = crate::truncate_and_pad(&recipient_account_id.encode()[..]);
		let relayer_bytes = crate::truncate_and_pad(&relayer_account_id.encode()[..]);
		let commitment_bytes = vec![0u8; 32];
		let commitment_element = Element::from_bytes(&commitment_bytes);

		let (mut proof_bytes, roots_element, nullifier_hash_element, leaf_element) =
			setup_zk_circuit(
				curve,
				recipient_bytes,
				relayer_bytes,
				commitment_bytes,
				pk_bytes,
				src_chain_id,
				fee_value,
				refund_value,
			);

		assert_ok!(Anchor::deposit(
			Origin::signed(sender_account_id.clone()),
			tree_id,
			leaf_element.clone(),
		));

		let tree_root = MerkleTree::get_root(tree_id).unwrap();
		assert_eq!(roots_element[0], tree_root);

		proof_bytes[1] = proof_bytes[1] % 128 + 1;

		assert_err!(
			Anchor::withdraw(
				Origin::signed(sender_account_id),
				tree_id,
				proof_bytes,
				roots_element,
				nullifier_hash_element,
				recipient_account_id,
				relayer_account_id,
				fee_value.into(),
				refund_value.into(),
				commitment_element
			),
			crate::Error::<Test, _>::InvalidWithdrawProof
		);
	});
}

#[test]
fn should_fail_when_relayer_id_is_different_from_that_in_proof_generation() {
	new_test_ext().execute_with(|| {
		let curve = Curve::Bn254;
		let pk_bytes = setup_environment(curve);

		// inputs
		let tree_id = create_anchor(0);
		let src_chain_id = 1;
		let sender_account_id = account::<AccountId>("", 1, SEED);
		let recipient_account_id = account::<AccountId>("", 2, SEED);
		let relayer_account_id = account::<AccountId>("", 0, SEED);
		let fee_value = 0;
		let refund_value = 0;

		let recipient_bytes = crate::truncate_and_pad(&recipient_account_id.encode()[..]);
		let relayer_bytes = crate::truncate_and_pad(&relayer_account_id.encode()[..]);
		let commitment_bytes = vec![0u8; 32];
		let commitment_element = Element::from_bytes(&commitment_bytes);

		let (proof_bytes, roots_element, nullifier_hash_element, leaf_element) = setup_zk_circuit(
			curve,
			recipient_bytes,
			relayer_bytes,
			commitment_bytes,
			pk_bytes,
			src_chain_id,
			fee_value,
			refund_value,
		);

		assert_ok!(Anchor::deposit(
			Origin::signed(sender_account_id.clone()),
			tree_id,
			leaf_element.clone(),
		));

		let tree_root = MerkleTree::get_root(tree_id).unwrap();
		assert_eq!(roots_element[0], tree_root);

		assert_err!(
			Anchor::withdraw(
				Origin::signed(sender_account_id),
				tree_id,
				proof_bytes,
				roots_element,
				nullifier_hash_element,
				recipient_account_id.clone(),
				recipient_account_id,
				fee_value.into(),
				refund_value.into(),
				commitment_element,
			),
			crate::Error::<Test, _>::InvalidWithdrawProof
		);
	});
}

#[test]
fn should_fail_with_when_fee_submitted_is_changed() {
	new_test_ext().execute_with(|| {
		let curve = Curve::Bn254;
		let pk_bytes = setup_environment(curve);

		// inputs
		let tree_id = create_anchor(0);
		let src_chain_id = 1;
		let sender_account_id = account::<AccountId>("", 1, SEED);
		let recipient_account_id = account::<AccountId>("", 2, SEED);
		let relayer_account_id = account::<AccountId>("", 0, SEED);
		let fee_value = 0;
		let refund_value = 0;

		let recipient_bytes = crate::truncate_and_pad(&recipient_account_id.encode()[..]);
		let relayer_bytes = crate::truncate_and_pad(&relayer_account_id.encode()[..]);
		let commitment_bytes = vec![0u8; 32];
		let commitment_element = Element::from_bytes(&commitment_bytes);

		let (proof_bytes, roots_element, nullifier_hash_element, leaf_element) = setup_zk_circuit(
			curve,
			recipient_bytes,
			relayer_bytes,
			commitment_bytes,
			pk_bytes,
			src_chain_id,
			fee_value,
			refund_value,
		);

		assert_ok!(Anchor::deposit(
			Origin::signed(sender_account_id.clone()),
			tree_id,
			leaf_element.clone(),
		));

		let tree_root = MerkleTree::get_root(tree_id).unwrap();
		assert_eq!(roots_element[0], tree_root);

		// now double spending should fail.
		assert_err!(
			Anchor::withdraw(
				Origin::signed(sender_account_id),
				tree_id,
				proof_bytes,
				roots_element,
				nullifier_hash_element,
				recipient_account_id,
				relayer_account_id,
				100u128,
				refund_value.into(),
				commitment_element
			),
			crate::Error::<Test, _>::InvalidWithdrawProof
		);
	});
}

#[test]
fn should_fail_with_invalid_proof_when_account_ids_are_truncated_in_reverse() {
	new_test_ext().execute_with(|| {
		let curve = Curve::Bn254;
		let pk_bytes = setup_environment(curve);

		// inputs
		let tree_id = create_anchor(0);
		let src_chain_id = 1;
		let sender_account_id = account::<AccountId>("", 1, SEED);
		let recipient_account_id = account::<AccountId>("", 2, SEED);
		let relayer_account_id = account::<AccountId>("", 0, SEED);
		let fee_value = 0;
		let refund_value = 0;

		let recipient_bytes = truncate_and_pad_reverse(&recipient_account_id.encode()[..]);
		let relayer_bytes = truncate_and_pad_reverse(&relayer_account_id.encode()[..]);
		let commitment_bytes = vec![0u8; 32];
		let commitment_element = Element::from_bytes(&commitment_bytes);

		let (proof_bytes, roots_element, nullifier_hash_element, leaf_element) = setup_zk_circuit(
			curve,
			recipient_bytes,
			relayer_bytes,
			commitment_bytes,
			pk_bytes,
			src_chain_id,
			fee_value,
			refund_value,
		);

		assert_ok!(Anchor::deposit(
			Origin::signed(sender_account_id.clone()),
			tree_id,
			leaf_element.clone(),
		));

		let tree_root = MerkleTree::get_root(tree_id).unwrap();
		assert_eq!(roots_element[0], tree_root);

		// now double spending should fail.
		assert_err!(
			Anchor::withdraw(
				Origin::signed(sender_account_id),
				tree_id,
				proof_bytes,
				roots_element,
				nullifier_hash_element,
				recipient_account_id,
				relayer_account_id,
				fee_value.into(),
				refund_value.into(),
				commitment_element,
			),
			crate::Error::<Test, _>::InvalidWithdrawProof
		);
	});
}

#[test]
fn anchor_works_for_pool_tokens() {
	new_test_ext().execute_with(|| {
		let existential_balance: u32 = 1000;
		let first_token_id = AssetRegistry::register_asset(
			b"shib".to_vec().try_into().unwrap(),
			AssetType::Token,
			existential_balance.into(),
		)
		.unwrap();
		let second_token_id = AssetRegistry::register_asset(
			b"doge".to_vec().try_into().unwrap(),
			AssetType::Token,
			existential_balance.into(),
		)
		.unwrap();

		let pool_share_id = AssetRegistry::register_asset(
			b"meme".to_vec().try_into().unwrap(),
			AssetType::PoolShare(vec![second_token_id, first_token_id]),
			existential_balance.into(),
		)
		.unwrap();

		let curve = Curve::Bn254;
		let pk_bytes = setup_environment(curve);

		// inputs
		let tree_id = create_anchor(pool_share_id);
		let src_chain_id = 1;
		let sender_account_id = account::<AccountId>("", 1, SEED);
		let recipient_account_id = account::<AccountId>("", 2, SEED);
		let relayer_account_id = account::<AccountId>("", 0, SEED);
		let fee_value = 0;
		let refund_value = 0;
		let balance = 30_000u32;

		assert_ok!(Currencies::update_balance(
			Origin::root(),
			sender_account_id.clone(),
			first_token_id,
			balance.into()
		));

		assert_ok!(Currencies::update_balance(
			Origin::root(),
			sender_account_id.clone(),
			second_token_id,
			balance.into()
		));

		assert_ok!(TokenWrapper::set_wrapping_fee(Origin::root(), 0));

		assert_ok!(TokenWrapper::wrap(
			Origin::signed(sender_account_id.clone()),
			first_token_id,
			pool_share_id,
			10000 as u128,
			sender_account_id.clone()
		));

		assert_ok!(TokenWrapper::wrap(
			Origin::signed(sender_account_id.clone()),
			second_token_id,
			pool_share_id,
			10000 as u128,
			sender_account_id.clone()
		));

		assert_eq!(Tokens::total_issuance(pool_share_id), 20_000u32.into());

		let recipient_bytes = crate::truncate_and_pad(&recipient_account_id.encode()[..]);
		let relayer_bytes = crate::truncate_and_pad(&relayer_account_id.encode()[..]);
		let commitment_bytes = vec![0u8; 32];
		let commitment_element = Element::from_bytes(&commitment_bytes);

		let (proof_bytes, roots_element, nullifier_hash_element, leaf_element) = setup_zk_circuit(
			curve,
			recipient_bytes,
			relayer_bytes,
			commitment_bytes,
			pk_bytes,
			src_chain_id,
			fee_value,
			refund_value,
		);

		assert_ok!(Anchor::deposit(
			Origin::signed(sender_account_id.clone()),
			tree_id,
			leaf_element.clone(),
		));

		let tree_root = MerkleTree::get_root(tree_id).unwrap();
		// sanity check.
		assert_eq!(roots_element[0], tree_root);

		let balance_before = TokenWrapper::get_balance(pool_share_id, &recipient_account_id); // fire the call.
		assert_ok!(Anchor::withdraw(
			Origin::signed(sender_account_id),
			tree_id,
			proof_bytes,
			roots_element,
			nullifier_hash_element,
			recipient_account_id.clone(),
			relayer_account_id,
			fee_value.into(),
			refund_value.into(),
			commitment_element,
		));
		// now we check the recipient balance again.
		let balance_after = TokenWrapper::get_balance(pool_share_id, &recipient_account_id);
		assert_eq!(balance_after, balance_before + DEPOSIT_SIZE);

		assert_ok!(TokenWrapper::unwrap(
			Origin::signed(recipient_account_id.clone()),
			pool_share_id,
			second_token_id,
			10000 as u128,
			recipient_account_id.clone()
		));

		assert_eq!(Tokens::total_issuance(pool_share_id), 10000u32.into());

		assert_eq!(TokenWrapper::get_balance(second_token_id, &recipient_account_id), 10000);
	});
}

#[test]
fn should_run_post_deposit_hook_sucessfully() {
	new_test_ext().execute_with(|| {
		setup_environment(Curve::Bn254);

		let max_edges = M as _;
		let depth = TREE_DEPTH as _;
		let asset_id = 0;
		assert_ok!(Anchor::create(Origin::root(), DEPOSIT_SIZE, max_edges, depth, asset_id));

		let tree_id = MerkleTree::next_tree_id() - 1;
		let account_id = account::<AccountId>("", 1, SEED);
		let leaf = Element::from_bytes(&[1u8; 32]);
		// check the balance before the deposit.
		let balance_before = Balances::free_balance(account_id.clone());
		println!("Balance before: {}", balance_before);
		// and we do the deposit
		assert_ok!(Anchor::deposit_and_update_linked_anchors(
			Origin::signed(account_id.clone()),
			tree_id,
			leaf
		));
		// now we check the balance after the deposit.
		let balance_after = Balances::free_balance(account_id.clone());
		// the balance should be less now with `deposit_size`
		assert_eq!(balance_after, balance_before - DEPOSIT_SIZE);
		// now we need also to check if the state got updated.
		let tree = MerkleTree::trees(tree_id);
		crate::mock::assert_last_event::<Test>(
			crate::Event::<Test>::PostDeposit { depositor: account_id, tree_id, leaf }.into(),
		);
	});
}<|MERGE_RESOLUTION|>--- conflicted
+++ resolved
@@ -43,25 +43,12 @@
 			// 3. Setup the VerifierPallet
 			//    but to do so, we need to have a VerifyingKey
 			let (pk_bytes, vk_bytes) = (
-<<<<<<< HEAD
 				std::fs::read("../../protocol-substrate-fixtures/fixed-anchor/bn254/x5/proving_key_uncompressed.bin")
 					.expect("Unable to read file")
 					.to_vec(),
 				std::fs::read("../../protocol-substrate-fixtures/fixed-anchor/bn254/x5/verifying_key.bin")
 					.expect("Unable to read file")
 					.to_vec(),
-=======
-				std::fs::read(
-					"../../protocol-substrate-fixtures/fixed-anchor/bn254/x5/proving_key.bin",
-				)
-				.expect("Unable to read file")
-				.to_vec(),
-				std::fs::read(
-					"../../protocol-substrate-fixtures/fixed-anchor/bn254/x5/verifying_key.bin",
-				)
-				.expect("Unable to read file")
-				.to_vec(),
->>>>>>> 9d2408a3
 			);
 
 			assert_ok!(VerifierPallet::force_set_parameters(Origin::root(), vk_bytes));
