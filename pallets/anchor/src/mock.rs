use super::*;
use crate as pallet_anchor;
use codec::{Decode, Encode};
use sp_core::H256;

pub use darkwebb_primitives::{
	hasher::{HasherModule, InstanceHasher},
	types::ElementTrait,
	AccountId,
};
use frame_support::{parameter_types, traits::Nothing, PalletId};
use frame_system as system;
use orml_currencies::BasicCurrencyAdapter;
use serde::{Deserialize, Serialize};
use sp_runtime::{
	testing::Header,
	traits::{BlakeTwo256, IdentityLookup},
	Permill,
};

type UncheckedExtrinsic = frame_system::mocking::MockUncheckedExtrinsic<Test>;
type Block = frame_system::mocking::MockBlock<Test>;

pub type Balance = u128;

pub type BlockNumber = u64;
/// Type for storing the id of an asset.
pub type AssetId = u32;
/// Signed version of Balance
pub type Amount = i128;
pub type CurrencyId = u32;
pub type ChainId = u32;

// Configure a mock runtime to test the pallet.
frame_support::construct_runtime!(
	pub enum Test where
		Block = Block,
		NodeBlock = Block,
		UncheckedExtrinsic = UncheckedExtrinsic,
	{
		System: frame_system::{Pallet, Call, Config, Storage, Event<T>},
		Balances: pallet_balances::{Pallet, Call, Storage, Event<T>},
		HasherPallet: pallet_hasher::{Pallet, Call, Storage, Event<T>},
		VerifierPallet: pallet_verifier::{Pallet, Call, Storage, Event<T>},
		MerkleTree: pallet_mt::{Pallet, Call, Storage, Event<T>},
		LinkableTree: pallet_linkable_tree::{Pallet, Call, Storage, Event<T>},
		Currencies: orml_currencies::{Pallet, Call, Event<T>},
		Tokens: orml_tokens::{Pallet, Storage, Call, Event<T>},
		AssetRegistry: pallet_asset_registry::{Pallet, Call, Storage, Event<T>},
		Anchor: pallet_anchor::{Pallet, Call, Storage, Event<T>},
		Treasury: pallet_treasury::{Pallet, Call, Storage, Config, Event<T>},
		TokenWrapper: pallet_token_wrapper::{Pallet, Call, Storage, Event<T>}
	}
);

parameter_types! {
	pub const BlockHashCount: u64 = 250;
	pub const SS58Prefix: u8 = 42;
}

impl system::Config for Test {
	type AccountData = pallet_balances::AccountData<Balance>;
	type AccountId = AccountId;
	type BaseCallFilter = frame_support::traits::Everything;
	type BlockHashCount = BlockHashCount;
	type BlockLength = ();
	type BlockNumber = BlockNumber;
	type BlockWeights = ();
	type Call = Call;
	type DbWeight = ();
	type Event = Event;
	type Hash = H256;
	type Hashing = BlakeTwo256;
	type Header = Header;
	type Index = u64;
	type Lookup = IdentityLookup<Self::AccountId>;
	type OnKilledAccount = ();
	type OnNewAccount = ();
	type OnSetCode = ();
	type Origin = Origin;
	type PalletInfo = PalletInfo;
	type SS58Prefix = SS58Prefix;
	type SystemWeightInfo = ();
	type Version = ();
}

parameter_types! {
	pub const ExistentialDeposit: u64 = 1;
}

impl pallet_balances::Config for Test {
	type AccountStore = System;
	type Balance = Balance;
	type DustRemoval = ();
	type Event = Event;
	type ExistentialDeposit = ExistentialDeposit;
	type MaxLocks = ();
	type MaxReserves = ();
	type ReserveIdentifier = [u8; 8];
	type WeightInfo = ();
}

parameter_types! {
	pub const ParameterDeposit: u64 = 1;
	pub const StringLimit: u32 = 50;
	pub const MetadataDepositBase: u64 = 1;
	pub const MetadataDepositPerByte: u64 = 1;
}

impl pallet_verifier::Config for Test {
	type Currency = Balances;
	type Event = Event;
	type ForceOrigin = frame_system::EnsureRoot<AccountId>;
	type MetadataDepositBase = MetadataDepositBase;
	type MetadataDepositPerByte = MetadataDepositPerByte;
	type ParameterDeposit = ParameterDeposit;
	type StringLimit = StringLimit;
	type Verifier = darkwebb_primitives::verifying::ArkworksBn254BridgeVerifier;
	type WeightInfo = ();
}

impl pallet_hasher::Config for Test {
	type Currency = Balances;
	type Event = Event;
	type ForceOrigin = frame_system::EnsureRoot<AccountId>;
	type Hasher = darkwebb_primitives::hashing::BN254CircomPoseidon3x5Hasher;
	type MetadataDepositBase = MetadataDepositBase;
	type MetadataDepositPerByte = MetadataDepositPerByte;
	type ParameterDeposit = ParameterDeposit;
	type StringLimit = StringLimit;
	type WeightInfo = ();
}

parameter_types! {
	pub const TreeDeposit: u64 = 1;
	pub const LeafDepositBase: u64 = 1;
	pub const LeafDepositPerByte: u64 = 1;
	pub const Two: u64 = 2;
	pub const MaxTreeDepth: u8 = 30;
	pub const RootHistorySize: u32 = 1096;
	// 21663839004416932945382355908790599225266501822907911457504978515578255421292
	pub const DefaultZeroElement: Element = Element([
		108, 175, 153, 072, 237, 133, 150, 036,
		226, 065, 231, 118, 015, 052, 027, 130,
		180, 093, 161, 235, 182, 053, 058, 052,
		243, 171, 172, 211, 096, 076, 229, 047,
	]);
	pub const MockZeroElement: Element = Element([0; 32]);
}

#[derive(Debug, Encode, Decode, Default, Copy, Clone, PartialEq, Eq, scale_info::TypeInfo, Serialize, Deserialize)]
pub struct Element([u8; 32]);

impl ElementTrait for Element {
	fn to_bytes(&self) -> &[u8] {
		&self.0
	}

	fn from_bytes(input: &[u8]) -> Self {
		let mut buf = [0u8; 32];
		buf.copy_from_slice(input);
		Self(buf)
	}
}

impl pallet_mt::Config for Test {
	type Currency = Balances;
	type DataDepositBase = LeafDepositBase;
	type DataDepositPerByte = LeafDepositPerByte;
	type DefaultZeroElement = MockZeroElement;
	type Element = Element;
	type Event = Event;
	type ForceOrigin = frame_system::EnsureRoot<AccountId>;
	type Hasher = HasherPallet;
	type LeafIndex = u32;
	type MaxTreeDepth = MaxTreeDepth;
	type RootHistorySize = RootHistorySize;
	type RootIndex = u32;
	type StringLimit = StringLimit;
	type TreeDeposit = TreeDeposit;
	type TreeId = u32;
	type Two = Two;
	type WeightInfo = ();
}

parameter_types! {
	pub const HistoryLength: u32 = 30;
}

impl pallet_linkable_tree::Config for Test {
	type ChainId = ChainId;
	type Event = Event;
	type HistoryLength = HistoryLength;
	type Tree = MerkleTree;
	type WeightInfo = ();
}

parameter_types! {
	pub const NativeCurrencyId: AssetId = 0;
	pub const RegistryStringLimit: u32 = 10;
}

/// Tokens Configurations
impl orml_tokens::Config for Test {
	type Amount = Amount;
	type Balance = u128;
	type CurrencyId = AssetId;
	type DustRemovalWhitelist = Nothing;
	type Event = Event;
	type ExistentialDeposits = AssetRegistry;
	type MaxLocks = ();
	type OnDust = ();
	type WeightInfo = ();
}

impl orml_currencies::Config for Test {
	type Event = Event;
	type GetNativeCurrencyId = NativeCurrencyId;
	type MultiCurrency = Tokens;
	type NativeCurrency = BasicCurrencyAdapter<Test, Balances, Amount, BlockNumber>;
	type WeightInfo = ();
}

impl pallet_asset_registry::Config for Test {
	type AssetId = darkwebb_primitives::AssetId;
	type AssetNativeLocation = ();
	type Balance = u128;
	type Event = Event;
	type NativeAssetId = NativeCurrencyId;
	type RegistryOrigin = frame_system::EnsureRoot<AccountId>;
	type StringLimit = RegistryStringLimit;
	type WeightInfo = ();
}

parameter_types! {
<<<<<<< HEAD
	pub const ProposalBond: Permill = Permill::from_percent(5);
	pub const ProposalBondMinimum: u64 = 1;
	pub const SpendPeriod: u64 = 2;
	pub const Burn: Permill = Permill::from_percent(50);
	pub const TreasuryPalletId: PalletId = PalletId(*b"py/trsry");
	pub const BountyUpdatePeriod: u32 = 20;
	pub const BountyCuratorDeposit: Permill = Permill::from_percent(50);
	pub const BountyValueMinimum: u64 = 1;
	pub const MaxApprovals: u32 = 100;
}

impl pallet_treasury::Config for Test {
	type ApproveOrigin = frame_system::EnsureRoot<AccountId>;
	type Burn = Burn;
	type BurnDestination = ();
	type Currency = pallet_balances::Pallet<Test>;
	type Event = Event;
	type MaxApprovals = MaxApprovals;
	type OnSlash = ();
	type PalletId = TreasuryPalletId;
	type ProposalBond = ProposalBond;
	type ProposalBondMinimum = ProposalBondMinimum;
	type RejectOrigin = frame_system::EnsureRoot<AccountId>;
	type SpendFunds = ();
	type SpendPeriod = SpendPeriod;
	// Just gets burned.
	type WeightInfo = ();
}

parameter_types! {
	pub const TokenWrapperPalletId: PalletId = PalletId(*b"py/tkwrp");
	pub const WrappingFeeDivider: u128 = 100;
}

impl pallet_token_wrapper::Config for Test {
	type AssetRegistry = AssetRegistry;
	type Currency = Currencies;
	type Event = Event;
	type PalletId = TokenWrapperPalletId;
	type TreasuryId = TreasuryPalletId;
	type WrappingFeeDivider = WrappingFeeDivider;
}

parameter_types! {
	pub const HistoryLength: u32 = 30;
=======
>>>>>>> a4c74c06
	pub const AnchorPalletId: PalletId = PalletId(*b"py/anchr");
}

impl pallet_anchor::Config for Test {
	type Currency = Currencies;
	type Event = Event;
	type LinkableTree = LinkableTree;
	type NativeCurrencyId = NativeCurrencyId;
	type PalletId = AnchorPalletId;
	type PostDepositHook = ();
	type Verifier = VerifierPallet;
	type WeightInfo = ();
}

// Build genesis storage according to the mock runtime.
pub fn new_test_ext() -> sp_io::TestExternalities {
	system::GenesisConfig::default().build_storage::<Test>().unwrap().into()
}<|MERGE_RESOLUTION|>--- conflicted
+++ resolved
@@ -233,7 +233,6 @@
 }
 
 parameter_types! {
-<<<<<<< HEAD
 	pub const ProposalBond: Permill = Permill::from_percent(5);
 	pub const ProposalBondMinimum: u64 = 1;
 	pub const SpendPeriod: u64 = 2;
@@ -278,9 +277,6 @@
 }
 
 parameter_types! {
-	pub const HistoryLength: u32 = 30;
-=======
->>>>>>> a4c74c06
 	pub const AnchorPalletId: PalletId = PalletId(*b"py/anchr");
 }
 
