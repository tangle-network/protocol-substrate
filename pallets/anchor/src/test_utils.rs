--- conflicted
+++ resolved
@@ -36,18 +36,10 @@
 
 	match curve {
 		Curve::Bn254 => {
-<<<<<<< HEAD
 			let (secret, nullifier, leaf, nullifier_hash) = setup_leaf_x5_4::<Bn254Fr, _>(Curve::Bn254, src_chain_id, rng).unwrap();
 			let leaves = vec![leaf.clone()];
 			let leaves_f = vec![Bn254Fr::from_le_bytes_mod_order(&leaf)];
 			let index = 0;
-=======
-			let random_root = Bn254Fr::from(0u32);
-			let neighboring_roots = vec![random_root.into_repr().to_bytes_le()];
-			let (secret, nullifier, leaf, nullifier_hash) =
-				setup_leaf_x5_4::<Bn254Fr, _>(Curve::Bn254, src_chain_id as u128, rng).unwrap();
-			let leaves = vec![leaf.clone()];
->>>>>>> 9d2408a3
 
 			let params3 = setup_params_x5_3::<Bn254Fr>(curve);
 			let params4 = setup_params_x5_4::<Bn254Fr>(curve);
@@ -56,27 +48,7 @@
 			let roots_f = [tree.root().inner(); M];
 			let roots_raw = roots_f.map(|x| x.into_repr().to_bytes_le());
 
-<<<<<<< HEAD
 			let (proof, ..) = setup_proof_x5_4::<Bn254, _>(curve, src_chain_id, secret, nullifier, leaves, index, roots_raw.clone(), recipient_bytes, relayer_bytes, commitment_bytes, fee_value, refund_value, pk_bytes, rng).unwrap();
-=======
-			let (circuit, .., roots_raw, _) = prover
-				.setup_circuit_with_privates_raw(
-					src_chain_id as u128,
-					secret,
-					nullifier,
-					leaves,
-					0,
-					neighboring_roots,
-					recipient_bytes,
-					relayer_bytes,
-					commitment_bytes,
-					fee_value as u128,
-					refund_value as u128,
-				)
-				.unwrap();
-
-			let proof = prove::<Bn254, _, _>(circuit, &pk_bytes, rng).unwrap();
->>>>>>> 9d2408a3
 
 			let roots_element = roots_raw.map(|x| Element::from_bytes(&x)).to_vec();
 			let nullifier_hash_element = Element::from_bytes(&nullifier_hash);
