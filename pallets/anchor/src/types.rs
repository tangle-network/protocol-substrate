--- conflicted
+++ resolved
@@ -6,11 +6,7 @@
 /// Anchor trait definition to be used in other pallets
 pub trait AnchorInterface<T: Config<I>, I: 'static = ()> {
 	// Creates a new anchor
-<<<<<<< HEAD
-	fn create(creator: T::AccountId, max_edges: u32, depth: u8) -> Result<T::TreeId, dispatch::DispatchError>;
-=======
 	fn create(creator: T::AccountId, depth: u8, max_edges: u32) -> Result<T::TreeId, dispatch::DispatchError>;
->>>>>>> 88f9c956
 	/// Deposit into the anchor
 	fn deposit(account: T::AccountId, id: T::TreeId, leaf: T::Element) -> Result<(), dispatch::DispatchError>;
 	/// Withdraw from the anchor
