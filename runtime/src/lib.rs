#![allow(clippy::from_over_into, non_snake_case)]
#![cfg_attr(not(feature = "std"), no_std)]
#![recursion_limit = "256"]

// Make the WASM binary available.
#[cfg(feature = "std")]
include!(concat!(env!("OUT_DIR"), "/wasm_binary.rs"));

pub mod constants;
pub use constants::{currency::*, fee::WeightToFee, time::*};
mod weights;

use sp_api::impl_runtime_apis;
use sp_core::{crypto::KeyTypeId, OpaqueMetadata};
use sp_runtime::{
	create_runtime_str, generic, impl_opaque_keys,
	traits::{AccountIdLookup, BlakeTwo256, Block as BlockT},
	transaction_validity::{TransactionSource, TransactionValidity},
	ApplyExtrinsicResult,
};

use codec::{Decode, Encode, MaxEncodedLen};
use common::{
	impls::DealWithFees, opaque, AccountId, AuraId, Balance, BlockNumber, Hash, Header, Index, Signature,
	AVERAGE_ON_INITIALIZE_RATIO, MAXIMUM_BLOCK_WEIGHT, NORMAL_DISPATCH_RATIO,
};
use frame_support::{
	construct_runtime, match_type, parameter_types,
	traits::{Contains, Everything, InstanceFilter},
	weights::{
		constants::{BlockExecutionWeight, ExtrinsicBaseWeight},
		DispatchClass, IdentityFee, Weight,
	},
	PalletId, RuntimeDebug,
};
use frame_system::{
	limits::{BlockLength, BlockWeights},
	EnsureOneOf, EnsureRoot,
};
use sp_runtime::Perbill;
use sp_std::prelude::*;
#[cfg(feature = "std")]
use sp_version::NativeVersion;
use sp_version::RuntimeVersion;

#[cfg(feature = "std")]
use serde::{Deserialize, Serialize};

#[cfg(any(feature = "std", test))]
pub use sp_runtime::BuildStorage;

// Polkadot imports
use pallet_xcm::{EnsureXcm, IsMajorityOfBody, XcmPassthrough};
use polkadot_parachain::primitives::Sibling;
use polkadot_runtime_common::{BlockHashCount, RocksDbWeight, SlowAdjustingFeeUpdate};
use xcm::latest::prelude::*;
use xcm_builder::{
	AccountId32Aliases, AllowTopLevelPaidExecutionFrom, AllowUnpaidExecutionFrom, CurrencyAdapter, EnsureXcmOrigin,
	FixedWeightBounds, IsConcrete, LocationInverter, NativeAsset, ParentAsSuperuser, ParentIsDefault,
	RelayChainAsNative, SiblingParachainAsNative, SiblingParachainConvertsVia, SignedAccountId32AsNative,
	SignedToAccountId32, SovereignSignedViaLocation, TakeWeightCredit, UsingComponents,
};
use xcm_executor::{Config, XcmExecutor};

use darkwebb_primitives::{types::ElementTrait, Amount, ChainId};
use frame_support::traits::Nothing;
use orml_currencies::BasicCurrencyAdapter;

impl_opaque_keys! {
	pub struct SessionKeys {
		pub aura: Aura,
	}
}

/// Wasm binary unwrapped. If built with `SKIP_WASM_BUILD`, the function panics.
#[cfg(feature = "std")]
pub fn wasm_binary_unwrap() -> &'static [u8] {
	WASM_BINARY.expect(
		"Development wasm binary is not available. This means the client is built with \
		 `SKIP_WASM_BUILD` flag and it is only usable for production chains. Please rebuild with \
		 the flag disabled.",
	)
}

#[sp_version::runtime_version]
pub const VERSION: RuntimeVersion = RuntimeVersion {
	spec_name: create_runtime_str!("darkwebb"),
	impl_name: create_runtime_str!("darkwebb"),
	authoring_version: 1,
	spec_version: 3,
	impl_version: 0,
	apis: RUNTIME_API_VERSIONS,
	transaction_version: 1,
};

/// The version information used to identify this runtime when compiled
/// natively.
#[cfg(feature = "std")]
pub fn native_version() -> NativeVersion {
	NativeVersion {
		runtime_version: VERSION,
		can_author_with: Default::default(),
	}
}

parameter_types! {
	pub const Version: RuntimeVersion = VERSION;
	pub RuntimeBlockLength: BlockLength =
		BlockLength::max_with_normal_ratio(5 * 1024 * 1024, NORMAL_DISPATCH_RATIO);
	pub RuntimeBlockWeights: BlockWeights = BlockWeights::builder()
		.base_block(BlockExecutionWeight::get())
		.for_class(DispatchClass::all(), |weights| {
			weights.base_extrinsic = ExtrinsicBaseWeight::get();
		})
		.for_class(DispatchClass::Normal, |weights| {
			weights.max_total = Some(NORMAL_DISPATCH_RATIO * MAXIMUM_BLOCK_WEIGHT);
		})
		.for_class(DispatchClass::Operational, |weights| {
			weights.max_total = Some(MAXIMUM_BLOCK_WEIGHT);
			// Operational transactions have some extra reserved space, so that they
			// are included even if block reached `MAXIMUM_BLOCK_WEIGHT`.
			weights.reserved = Some(
				MAXIMUM_BLOCK_WEIGHT - NORMAL_DISPATCH_RATIO * MAXIMUM_BLOCK_WEIGHT
			);
		})
		.avg_block_initialization(AVERAGE_ON_INITIALIZE_RATIO)
		.build_or_panic();
	pub const SS58Prefix: u8 = 2;
}

pub struct BaseFilter;
impl Contains<Call> for BaseFilter {
	fn contains(_c: &Call) -> bool {
		true
	}
}

// Configure FRAME pallets to include in runtime.
impl frame_system::Config for Runtime {
	type AccountData = pallet_balances::AccountData<Balance>;
	type AccountId = AccountId;
	type BaseCallFilter = BaseFilter;
	type BlockHashCount = BlockHashCount;
	type BlockLength = RuntimeBlockLength;
	type BlockNumber = BlockNumber;
	type BlockWeights = RuntimeBlockWeights;
	type Call = Call;
	type DbWeight = RocksDbWeight;
	type Event = Event;
	type Hash = Hash;
	type Hashing = BlakeTwo256;
	type Header = Header;
	type Index = Index;
	type Lookup = AccountIdLookup<AccountId, ()>;
	type OnKilledAccount = ();
	type OnNewAccount = ();
	type OnSetCode = cumulus_pallet_parachain_system::ParachainSetCode<Self>;
	type Origin = Origin;
	type PalletInfo = PalletInfo;
	type SS58Prefix = SS58Prefix;
	type SystemWeightInfo = ();
	type Version = Version;
}

parameter_types! {
	pub const MinimumPeriod: u64 = SLOT_DURATION / 2;
}

impl pallet_timestamp::Config for Runtime {
	type MinimumPeriod = MinimumPeriod;
	/// A timestamp: milliseconds since the unix epoch.
	type Moment = u64;
	type OnTimestampSet = ();
	type WeightInfo = weights::pallet_timestamp::WeightInfo<Runtime>;
}

parameter_types! {
	pub const MaxAuthorities: u32 = 1_000;
}

impl pallet_aura::Config for Runtime {
	type AuthorityId = AuraId;
	type DisabledValidators = ();
	type MaxAuthorities = MaxAuthorities;
}

parameter_types! {
	pub const DisabledValidatorsThreshold: Perbill = Perbill::from_percent(17);
	pub const Period: u32 = 6 * HOURS;
	pub const Offset: u32 = 0;
}

impl pallet_session::Config for Runtime {
	type DisabledValidatorsThreshold = DisabledValidatorsThreshold;
	type Event = Event;
	type Keys = SessionKeys;
	type NextSessionRotation = pallet_session::PeriodicSessions<Period, Offset>;
	// Essentially just Aura, but lets be pedantic.
	type SessionHandler = <SessionKeys as sp_runtime::traits::OpaqueKeys>::KeyTypeIdProviders;
	type SessionManager = CollatorSelection;
	type ShouldEndSession = pallet_session::PeriodicSessions<Period, Offset>;
	type ValidatorId = <Self as frame_system::Config>::AccountId;
	// we don't have stash and controller, thus we don't need the convert as well.
	type ValidatorIdOf = pallet_collator_selection::IdentityCollator;
	type WeightInfo = weights::pallet_session::WeightInfo<Runtime>;
}

parameter_types! {
	pub const UncleGenerations: u32 = 0;
}

impl pallet_authorship::Config for Runtime {
	type EventHandler = (CollatorSelection,);
	type FilterUncle = ();
	type FindAuthor = pallet_session::FindAccountFromAuthorIndex<Self, Aura>;
	type UncleGenerations = UncleGenerations;
}

parameter_types! {
	pub const ExistentialDeposit: Balance = EXISTENTIAL_DEPOSIT;
	pub const MaxLocks: u32 = 50;
	pub const MaxReserves: u32 = 50;
}

impl pallet_balances::Config for Runtime {
	type AccountStore = System;
	/// The type for recording an account's balance.
	type Balance = Balance;
	type DustRemoval = ();
	/// The ubiquitous event type.
	type Event = Event;
	type ExistentialDeposit = ExistentialDeposit;
	type MaxLocks = MaxLocks;
	type MaxReserves = MaxReserves;
	type ReserveIdentifier = [u8; 8];
	type WeightInfo = weights::pallet_balances::WeightInfo<Runtime>;
}

parameter_types! {
	pub const TransactionByteFee: Balance = 1;
	pub const OperationalFeeMultiplier: u8 = 5;
}

impl pallet_transaction_payment::Config for Runtime {
	type FeeMultiplierUpdate = SlowAdjustingFeeUpdate<Self>;
	type OnChargeTransaction = pallet_transaction_payment::CurrencyAdapter<Balances, DealWithFees<Runtime>>;
	type OperationalFeeMultiplier = OperationalFeeMultiplier;
	type TransactionByteFee = TransactionByteFee;
	type WeightToFee = WeightToFee;
}

parameter_types! {
	// One storage item; key size is 32; value is size 4+4+16+32 bytes = 56 bytes.
	pub const DepositBase: Balance = deposit(1, 88);
	// Additional storage item size of 32 bytes.
	pub const DepositFactor: Balance = deposit(0, 32);
	pub const MaxSignatories: u16 = 100;
}

impl pallet_multisig::Config for Runtime {
	type Call = Call;
	type Currency = Balances;
	type DepositBase = DepositBase;
	type DepositFactor = DepositFactor;
	type Event = Event;
	type MaxSignatories = MaxSignatories;
	type WeightInfo = weights::pallet_multisig::WeightInfo<Runtime>;
}

impl pallet_utility::Config for Runtime {
	type Call = Call;
	type Event = Event;
	type WeightInfo = weights::pallet_utility::WeightInfo<Runtime>;
}

parameter_types! {
	// One storage item; key size 32, value size 8; .
	pub const ProxyDepositBase: Balance = deposit(1, 40);
	// Additional storage item size of 33 bytes.
	pub const ProxyDepositFactor: Balance = deposit(0, 33);
	pub const MaxProxies: u16 = 32;
	// One storage item; key size 32, value size 16
	pub const AnnouncementDepositBase: Balance = deposit(1, 48);
	pub const AnnouncementDepositFactor: Balance = deposit(0, 66);
	pub const MaxPending: u16 = 32;
}

/// The type used to represent the kinds of proxying allowed.
#[derive(
	Copy, Clone, Eq, PartialEq, Ord, PartialOrd, Encode, Decode, RuntimeDebug, MaxEncodedLen, scale_info::TypeInfo,
)]
pub enum ProxyType {
	/// Fully permissioned proxy. Can execute any call on behalf of _proxied_.
	Any,
	/// Can execute any call that does not transfer funds or assets.
	NonTransfer,
	/// Proxy with the ability to reject time-delay proxy announcements.
	CancelProxy,
	/// Assets proxy. Can execute any call from `assets`, **including asset
	/// transfers**.
	Assets,
	/// Owner proxy. Can execute calls related to asset ownership.
	AssetOwner,
	/// Asset manager. Can execute calls related to asset management.
	AssetManager,
	// Collator selection proxy. Can execute calls related to collator selection mechanism.
	Collator,
}
impl Default for ProxyType {
	fn default() -> Self {
		Self::Any
	}
}
impl InstanceFilter<Call> for ProxyType {
	fn filter(&self, c: &Call) -> bool {
		match self {
			ProxyType::Any => true,
			ProxyType::NonTransfer => !matches!(c, Call::Balances { .. } | Call::Assets { .. }),
			ProxyType::CancelProxy => matches!(
				c,
				Call::Proxy(pallet_proxy::Call::reject_announcement { .. })
					| Call::Utility { .. }
					| Call::Multisig { .. }
			),
			ProxyType::Assets => {
				matches!(c, Call::Assets { .. } | Call::Utility { .. } | Call::Multisig { .. })
			}
			ProxyType::AssetOwner => matches!(
				c,
				Call::Assets(pallet_assets::Call::create { .. })
					| Call::Assets(pallet_assets::Call::destroy { .. })
					| Call::Assets(pallet_assets::Call::transfer_ownership { .. })
					| Call::Assets(pallet_assets::Call::set_team { .. })
					| Call::Assets(pallet_assets::Call::set_metadata { .. })
					| Call::Assets(pallet_assets::Call::clear_metadata { .. })
					| Call::Utility { .. }
					| Call::Multisig { .. }
			),
			ProxyType::AssetManager => matches!(
				c,
				Call::Assets(pallet_assets::Call::mint { .. })
					| Call::Assets(pallet_assets::Call::burn { .. })
					| Call::Assets(pallet_assets::Call::freeze { .. })
					| Call::Assets(pallet_assets::Call::thaw { .. })
					| Call::Assets(pallet_assets::Call::freeze_asset { .. })
					| Call::Assets(pallet_assets::Call::thaw_asset { .. })
					| Call::Utility { .. }
					| Call::Multisig { .. }
			),
			ProxyType::Collator => matches!(
				c,
				Call::CollatorSelection { .. } | Call::Utility { .. } | Call::Multisig { .. }
			),
		}
	}

	fn is_superset(&self, o: &Self) -> bool {
		match (self, o) {
			(x, y) if x == y => true,
			(ProxyType::Any, _) => true,
			(_, ProxyType::Any) => false,
			(ProxyType::Assets, ProxyType::AssetOwner) => true,
			(ProxyType::Assets, ProxyType::AssetManager) => true,
			_ => false,
		}
	}
}

impl pallet_proxy::Config for Runtime {
	type AnnouncementDepositBase = AnnouncementDepositBase;
	type AnnouncementDepositFactor = AnnouncementDepositFactor;
	type Call = Call;
	type CallHasher = BlakeTwo256;
	type Currency = Balances;
	type Event = Event;
	type MaxPending = MaxPending;
	type MaxProxies = MaxProxies;
	type ProxyDepositBase = ProxyDepositBase;
	type ProxyDepositFactor = ProxyDepositFactor;
	type ProxyType = ProxyType;
	type WeightInfo = weights::pallet_proxy::WeightInfo<Runtime>;
}

parameter_types! {
	pub const AssetDeposit: Balance = UNITS; // 1 UNIT deposit to create asset
	pub const ApprovalDeposit: Balance = EXISTENTIAL_DEPOSIT;
	pub const AssetsStringLimit: u32 = 50;
	/// Key = 32 bytes, Value = 36 bytes (32+1+1+1+1)
	// https://github.com/paritytech/substrate/blob/069917b/frame/assets/src/lib.rs#L257L271
	pub const MetadataDepositBase: Balance = deposit(1, 68);
	pub const MetadataDepositPerByte: Balance = deposit(0, 1);
	pub const ExecutiveBody: BodyId = BodyId::Executive;
}

/// We allow root and the Relay Chain council to execute privileged asset
/// operations.
pub type AssetsForceOrigin =
	EnsureOneOf<AccountId, EnsureRoot<AccountId>, EnsureXcm<IsMajorityOfBody<KsmLocation, ExecutiveBody>>>;

impl pallet_assets::Config for Runtime {
	type ApprovalDeposit = ApprovalDeposit;
	type AssetDeposit = AssetDeposit;
	type AssetId = u32;
	type Balance = Balance;
	type Currency = Balances;
	type Event = Event;
	type Extra = ();
	type ForceOrigin = AssetsForceOrigin;
	type Freezer = ();
	type MetadataDepositBase = MetadataDepositBase;
	type MetadataDepositPerByte = MetadataDepositPerByte;
	type StringLimit = AssetsStringLimit;
	type WeightInfo = weights::pallet_assets::WeightInfo<Runtime>;
}

impl pallet_sudo::Config for Runtime {
	type Call = Call;
	type Event = Event;
}

parameter_types! {
	pub const ReservedXcmpWeight: Weight = MAXIMUM_BLOCK_WEIGHT / 4;
	pub const ReservedDmpWeight: Weight = MAXIMUM_BLOCK_WEIGHT / 4;
}

impl cumulus_pallet_parachain_system::Config for Runtime {
	type DmpMessageHandler = DmpQueue;
	type Event = Event;
	type OnValidationData = ();
	type OutboundXcmpMessageSource = XcmpQueue;
	type ReservedDmpWeight = ReservedDmpWeight;
	type ReservedXcmpWeight = ReservedXcmpWeight;
	type SelfParaId = parachain_info::Pallet<Runtime>;
	type XcmpMessageHandler = XcmpQueue;
}

impl parachain_info::Config for Runtime {}

impl cumulus_pallet_aura_ext::Config for Runtime {}

parameter_types! {
	pub const KsmLocation: MultiLocation = MultiLocation::parent();
	pub const RelayNetwork: NetworkId = NetworkId::Kusama;
	pub RelayChainOrigin: Origin = cumulus_pallet_xcm::Origin::Relay.into();
	pub Ancestry: MultiLocation = Parachain(ParachainInfo::parachain_id().into()).into();
}

/// Type for specifying how a `MultiLocation` can be converted into an
/// `AccountId`. This is used when determining ownership of accounts for asset
/// transacting and when attempting to use XCM `Transact` in order to determine
/// the dispatch Origin.
pub type LocationToAccountId = (
	// The parent (Relay-chain) origin converts to the default `AccountId`.
	ParentIsDefault<AccountId>,
	// Sibling parachain origins convert to AccountId via the `ParaId::into`.
	SiblingParachainConvertsVia<Sibling, AccountId>,
	// Straight up local `AccountId32` origins just alias directly to `AccountId`.
	AccountId32Aliases<RelayNetwork, AccountId>,
);

/// Means for transacting assets on this chain.
pub type LocalAssetTransactor = CurrencyAdapter<
	// Use this currency:
	Balances,
	// Use this currency when it is a fungible asset matching the given location or name:
	IsConcrete<KsmLocation>,
	// Do a simple punn to convert an AccountId32 MultiLocation into a native chain account ID:
	LocationToAccountId,
	// Our chain's account ID type (we can't get away without mentioning it explicitly):
	AccountId,
	// We don't track any teleports.
	(),
>;

/// This is the type we use to convert an (incoming) XCM origin into a local
/// `Origin` instance, ready for dispatching a transaction with Xcm's
/// `Transact`. There is an `OriginKind` which can biases the kind of local
/// `Origin` it will become.
pub type XcmOriginToTransactDispatchOrigin = (
	// Sovereign account converter; this attempts to derive an `AccountId` from the origin location
	// using `LocationToAccountId` and then turn that into the usual `Signed` origin. Useful for
	// foreign chains who want to have a local sovereign account on this chain which they control.
	SovereignSignedViaLocation<LocationToAccountId, Origin>,
	// Native converter for Relay-chain (Parent) location; will converts to a `Relay` origin when
	// recognised.
	RelayChainAsNative<RelayChainOrigin, Origin>,
	// Native converter for sibling Parachains; will convert to a `SiblingPara` origin when
	// recognised.
	SiblingParachainAsNative<cumulus_pallet_xcm::Origin, Origin>,
	// Superuser converter for the Relay-chain (Parent) location. This will allow it to issue a
	// transaction from the Root origin.
	ParentAsSuperuser<Origin>,
	// Native signed account converter; this just converts an `AccountId32` origin into a normal
	// `Origin::Signed` origin of the same 32-byte value.
	SignedAccountId32AsNative<RelayNetwork, Origin>,
	// Xcm origins can be represented natively under the Xcm pallet's Xcm origin.
	XcmPassthrough<Origin>,
);

parameter_types! {
	// One XCM operation is 1_000_000_000 weight - almost certainly a conservative estimate.
	pub UnitWeightCost: Weight = 1_000_000_000;
	pub const MaxInstructions: u32 = 100;
}

match_type! {
	pub type ParentOrParentsExecutivePlurality: impl Contains<MultiLocation> = {
		MultiLocation { parents: 1, interior: Here } |
		MultiLocation { parents: 1, interior: X1(Plurality { id: BodyId::Executive, .. }) }
	};
}

pub type Barrier = (
	TakeWeightCredit,
	AllowTopLevelPaidExecutionFrom<Everything>,
	AllowUnpaidExecutionFrom<ParentOrParentsExecutivePlurality>,
	// ^^^ Parent and its exec plurality get free execution
);

pub struct XcmConfig;
impl Config for XcmConfig {
	type AssetClaims = PolkadotXcm;
	// How to withdraw and deposit an asset.
	type AssetTransactor = LocalAssetTransactor;
	type AssetTrap = PolkadotXcm;
	type Barrier = Barrier;
	type Call = Call;
	type IsReserve = NativeAsset;
	type IsTeleporter = NativeAsset;
	// <- should be enough to allow teleportation of KSM
	type LocationInverter = LocationInverter<Ancestry>;
	type OriginConverter = XcmOriginToTransactDispatchOrigin;
	type ResponseHandler = PolkadotXcm;
	type SubscriptionService = PolkadotXcm;
	type Trader = UsingComponents<IdentityFee<Balance>, KsmLocation, AccountId, Balances, ()>;
	type Weigher = FixedWeightBounds<UnitWeightCost, Call, MaxInstructions>;
	type XcmSender = XcmRouter;
}

parameter_types! {
	pub const MaxDownwardMessageWeight: Weight = MAXIMUM_BLOCK_WEIGHT / 10;
}

/// No local origins on this chain are allowed to dispatch XCM sends/executions.
pub type LocalOriginToLocation = SignedToAccountId32<Origin, AccountId, RelayNetwork>;

/// The means for routing XCM messages which are not for local execution into
/// the right message queues.
pub type XcmRouter = (
	// Two routers - use UMP to communicate with the relay chain:
	cumulus_primitives_utility::ParentAsUmp<ParachainSystem, ()>,
	// ..and XCMP to communicate with the sibling chains.
	XcmpQueue,
);

impl pallet_xcm::Config for Runtime {
	type AdvertisedXcmVersion = pallet_xcm::CurrentXcmVersion;
	type Call = Call;
	type Event = Event;
	type ExecuteXcmOrigin = EnsureXcmOrigin<Origin, LocalOriginToLocation>;
	type LocationInverter = LocationInverter<Ancestry>;
	type Origin = Origin;
	type SendXcmOrigin = EnsureXcmOrigin<Origin, LocalOriginToLocation>;
	type Weigher = FixedWeightBounds<UnitWeightCost, Call, MaxInstructions>;
	type XcmExecuteFilter = Everything;
	type XcmExecutor = XcmExecutor<XcmConfig>;
	type XcmReserveTransferFilter = Everything;
	type XcmRouter = XcmRouter;
	type XcmTeleportFilter = Everything;

	const VERSION_DISCOVERY_QUEUE_SIZE: u32 = 100;
}

impl cumulus_pallet_xcm::Config for Runtime {
	type Event = Event;
	type XcmExecutor = XcmExecutor<XcmConfig>;
}

impl cumulus_pallet_xcmp_queue::Config for Runtime {
	type ChannelInfo = ParachainSystem;
	type Event = Event;
	type VersionWrapper = ();
	type XcmExecutor = XcmExecutor<XcmConfig>;
}

impl cumulus_pallet_dmp_queue::Config for Runtime {
	type Event = Event;
	type ExecuteOverweightOrigin = EnsureRoot<AccountId>;
	type XcmExecutor = XcmExecutor<XcmConfig>;
}

parameter_types! {
	pub const PotId: PalletId = PalletId(*b"PotStake");
	pub const MaxCandidates: u32 = 1000;
	pub const MinCandidates: u32 = 5;
	pub const SessionLength: BlockNumber = 6 * HOURS;
	pub const MaxInvulnerables: u32 = 100;
}

/// We allow root and the Relay Chain council to execute privileged collator
/// selection operations.
pub type CollatorSelectionUpdateOrigin =
	EnsureOneOf<AccountId, EnsureRoot<AccountId>, EnsureXcm<IsMajorityOfBody<KsmLocation, ExecutiveBody>>>;

impl pallet_collator_selection::Config for Runtime {
	type Currency = Balances;
	type Event = Event;
	// should be a multiple of session or things will get inconsistent
	type KickThreshold = Period;
	type MaxCandidates = MaxCandidates;
	type MaxInvulnerables = MaxInvulnerables;
	type MinCandidates = MinCandidates;
	type PotId = PotId;
	type UpdateOrigin = CollatorSelectionUpdateOrigin;
	type ValidatorId = <Self as frame_system::Config>::AccountId;
	type ValidatorIdOf = pallet_collator_selection::IdentityCollator;
	type ValidatorRegistration = Session;
	type WeightInfo = weights::pallet_collator_selection::WeightInfo<Runtime>;
}

use pallet_hasher::{Instance1, Instance2, Instance3, Instance4, Instance5};

parameter_types! {
	pub const StringLimit: u32 = 50;
}

impl pallet_hasher::Config<Instance1> for Runtime {
	type Currency = Balances;
	type Event = Event;
	type ForceOrigin = frame_system::EnsureRoot<AccountId>;
	type Hasher = darkwebb_primitives::hashing::BLS381Poseidon3x5Hasher;
	type MetadataDepositBase = MetadataDepositBase;
	type MetadataDepositPerByte = MetadataDepositPerByte;
	type ParameterDeposit = ();
	type StringLimit = StringLimit;
	type WeightInfo = pallet_hasher::weights::WebbWeight<Runtime>;
}

impl pallet_hasher::Config<Instance2> for Runtime {
	type Currency = Balances;
	type Event = Event;
	type ForceOrigin = frame_system::EnsureRoot<AccountId>;
	type Hasher = darkwebb_primitives::hashing::BLS381Poseidon5x5Hasher;
	type MetadataDepositBase = MetadataDepositBase;
	type MetadataDepositPerByte = MetadataDepositPerByte;
	type ParameterDeposit = ();
	type StringLimit = StringLimit;
	type WeightInfo = pallet_hasher::weights::WebbWeight<Runtime>;
}

impl pallet_hasher::Config<Instance3> for Runtime {
	type Currency = Balances;
	type Event = Event;
	type ForceOrigin = frame_system::EnsureRoot<AccountId>;
	type Hasher = darkwebb_primitives::hashing::BN254Poseidon3x5Hasher;
	type MetadataDepositBase = MetadataDepositBase;
	type MetadataDepositPerByte = MetadataDepositPerByte;
	type ParameterDeposit = ();
	type StringLimit = StringLimit;
	type WeightInfo = pallet_hasher::weights::WebbWeight<Runtime>;
}

impl pallet_hasher::Config<Instance4> for Runtime {
	type Currency = Balances;
	type Event = Event;
	type ForceOrigin = frame_system::EnsureRoot<AccountId>;
	type Hasher = darkwebb_primitives::hashing::BN254Poseidon5x5Hasher;
	type MetadataDepositBase = MetadataDepositBase;
	type MetadataDepositPerByte = MetadataDepositPerByte;
	type ParameterDeposit = ();
	type StringLimit = StringLimit;
	type WeightInfo = pallet_hasher::weights::WebbWeight<Runtime>;
}

impl pallet_hasher::Config<Instance5> for Runtime {
	type Currency = Balances;
	type Event = Event;
	type ForceOrigin = frame_system::EnsureRoot<AccountId>;
	type Hasher = darkwebb_primitives::hashing::BN254CircomPoseidon3x5Hasher;
	type MetadataDepositBase = MetadataDepositBase;
	type MetadataDepositPerByte = MetadataDepositPerByte;
	type ParameterDeposit = ();
	type StringLimit = StringLimit;
	type WeightInfo = pallet_hasher::weights::WebbWeight<Runtime>;
}

impl pallet_randomness_collective_flip::Config for Runtime {}

parameter_types! {
	pub const TreeDeposit: u64 = 1;
	pub const LeafDepositBase: u64 = 1;
	pub const LeafDepositPerByte: u64 = 1;
	pub const Two: u64 = 2;
	pub const MaxTreeDepth: u8 = 30;
	pub const RootHistorySize: u32 = 1096;
	// 21663839004416932945382355908790599225266501822907911457504978515578255421292
	pub const DefaultZeroElement: Element = Element([
		108, 175, 153, 072, 237, 133, 150, 036,
		226, 065, 231, 118, 015, 052, 027, 130,
		180, 093, 161, 235, 182, 053, 058, 052,
		243, 171, 172, 211, 096, 076, 229, 047,
	]);
	pub const NewDefaultZeroElement: Element = Element([0u8; 32]);
}

#[derive(Debug, Encode, Decode, Default, Copy, Clone, PartialEq, Eq, scale_info::TypeInfo)]
#[cfg_attr(feature = "std", derive(Serialize, Deserialize))]
pub struct Element([u8; 32]);

impl ElementTrait for Element {
	fn to_bytes(&self) -> &[u8] {
		&self.0
	}

	fn from_bytes(input: &[u8]) -> Self {
		let mut buf = [0u8; 32];
		buf.copy_from_slice(input);
		Self(buf)
	}
}

impl pallet_mt::Config for Runtime {
	type Currency = Balances;
	type DataDepositBase = LeafDepositBase;
	type DataDepositPerByte = LeafDepositPerByte;
	type DefaultZeroElement = NewDefaultZeroElement;
	type Element = Element;
	type Event = Event;
	type ForceOrigin = frame_system::EnsureRoot<AccountId>;
	type Hasher = BN254CircomPoseidon3x5Hasher;
	type LeafIndex = u32;
	type MaxTreeDepth = MaxTreeDepth;
	type RootHistorySize = RootHistorySize;
	type RootIndex = u32;
	type StringLimit = StringLimit;
	type TreeDeposit = TreeDeposit;
	type TreeId = u32;
	type Two = Two;
	type WeightInfo = pallet_mt::weights::WebbWeight<Runtime>;
}

impl pallet_verifier::Config<pallet_verifier::Instance1> for Runtime {
	type Currency = Balances;
	type Event = Event;
	type ForceOrigin = frame_system::EnsureRoot<AccountId>;
	type MetadataDepositBase = MetadataDepositBase;
	type MetadataDepositPerByte = MetadataDepositPerByte;
	type ParameterDeposit = ();
	type StringLimit = StringLimit;
	type Verifier = darkwebb_primitives::verifying::ArkworksBn254MixerVerifier;
}

impl pallet_verifier::Config<pallet_verifier::Instance2> for Runtime {
	type Currency = Balances;
	type Event = Event;
	type ForceOrigin = frame_system::EnsureRoot<AccountId>;
	type MetadataDepositBase = MetadataDepositBase;
	type MetadataDepositPerByte = MetadataDepositPerByte;
	type ParameterDeposit = ();
	type StringLimit = StringLimit;
	type Verifier = darkwebb_primitives::verifying::ArkworksBn254BridgeVerifier;
}

impl pallet_asset_registry::Config for Runtime {
	type AssetId = darkwebb_primitives::AssetId;
	type AssetNativeLocation = ();
	type Balance = Balance;
	type Event = Event;
	type NativeAssetId = NativeCurrencyId;
	type RegistryOrigin = frame_system::EnsureRoot<AccountId>;
	type StringLimit = RegistryStringLimit;
	type WeightInfo = ();
}

impl orml_tokens::Config for Runtime {
	type Amount = Amount;
	type Balance = Balance;
	type CurrencyId = darkwebb_primitives::AssetId;
	type DustRemovalWhitelist = Nothing;
	type Event = Event;
	type ExistentialDeposits = AssetRegistry;
	type MaxLocks = ();
	type OnDust = ();
	type WeightInfo = ();
}

impl orml_currencies::Config for Runtime {
	type Event = Event;
	type GetNativeCurrencyId = NativeCurrencyId;
	type MultiCurrency = Tokens;
	type NativeCurrency = BasicCurrencyAdapter<Runtime, Balances, Amount, BlockNumber>;
	type WeightInfo = ();
}

parameter_types! {
	pub const MixerPalletId: PalletId = PalletId(*b"py/mixer");
	pub const NativeCurrencyId: u32 = 0;
	pub const RegistryStringLimit: u32 = 10;
}

impl pallet_mixer::Config for Runtime {
	type Currency = Currencies;
	type Event = Event;
	type NativeCurrencyId = NativeCurrencyId;
	type PalletId = MixerPalletId;
	type Tree = MerkleTree;
	type Verifier = MixerVerifier;
}

parameter_types! {
	pub const HistoryLength: u32 = 30;
}

impl pallet_anchor::Config for Runtime {
	type ChainId = ChainId;
	type Event = Event;
	type HistoryLength = HistoryLength;
	type Mixer = Mixer;
	type Verifier = AnchorVerifier;
	type WeightInfo = pallet_anchor::weights::WebbWeight<Runtime>;
}

impl pallet_anchor_handler::Config for Runtime {
	type Anchor = Anchor;
	type BridgeOrigin = pallet_bridge::EnsureBridge<Runtime, BridgeInstance>;
	type Event = Event;
}

parameter_types! {
	pub const ChainIdentifier: u8 = 5;
	pub const ProposalLifetime: BlockNumber = 50;
	pub const BridgeAccountId: PalletId = PalletId(*b"dw/bridg");
}

type BridgeInstance = pallet_bridge::Instance1;
impl pallet_bridge::Config<BridgeInstance> for Runtime {
	type AdminOrigin = frame_system::EnsureRoot<Self::AccountId>;
	type BridgeAccountId = BridgeAccountId;
	type ChainId = ChainId;
	type ChainIdentifier = ChainIdentifier;
	type Event = Event;
	type Proposal = Call;
	type ProposalLifetime = ProposalLifetime;
}

// Create the runtime by composing the FRAME pallets that were previously
// configured.
construct_runtime!(
	pub enum Runtime where
		Block = Block,
		NodeBlock = opaque::Block,
		UncheckedExtrinsic = UncheckedExtrinsic
	{
		// System support stuff.
		System: frame_system::{Pallet, Call, Config, Storage, Event<T>} = 0,
		ParachainSystem: cumulus_pallet_parachain_system::{
			Pallet, Call, Config, Storage, Inherent, Event<T>, ValidateUnsigned,
		} = 1,
		RandomnessCollectiveFlip: pallet_randomness_collective_flip::{Pallet, Storage} = 2,
		Timestamp: pallet_timestamp::{Pallet, Call, Storage, Inherent} = 3,
		ParachainInfo: parachain_info::{Pallet, Storage, Config} = 4,

		// Monetary stuff.
		Balances: pallet_balances::{Pallet, Call, Storage, Config<T>, Event<T>} = 10,
		TransactionPayment: pallet_transaction_payment::{Pallet, Storage} = 11,

		// Collator support. the order of these 4 are important and shall not change.
		Authorship: pallet_authorship::{Pallet, Call, Storage} = 20,
		CollatorSelection: pallet_collator_selection::{Pallet, Call, Storage, Event<T>, Config<T>} = 21,
		Session: pallet_session::{Pallet, Call, Storage, Event, Config<T>} = 22,
		Aura: pallet_aura::{Pallet, Storage, Config<T>} = 23,
		AuraExt: cumulus_pallet_aura_ext::{Pallet, Storage, Config} = 24,

		// XCM helpers.
		XcmpQueue: cumulus_pallet_xcmp_queue::{Pallet, Call, Storage, Event<T>} = 30,
		PolkadotXcm: pallet_xcm::{Pallet, Call, Event<T>, Origin} = 31,
		CumulusXcm: cumulus_pallet_xcm::{Pallet, Event<T>, Origin} = 32,
		DmpQueue: cumulus_pallet_dmp_queue::{Pallet, Call, Storage, Event<T>} = 33,

		// Handy utilities.
		Utility: pallet_utility::{Pallet, Call, Event} = 40,
		Multisig: pallet_multisig::{Pallet, Call, Storage, Event<T>} = 41,
		Proxy: pallet_proxy::{Pallet, Call, Storage, Event<T>} = 42,

		// The main stage. To include pallet-assets-freezer and pallet-uniques.
		Assets: pallet_assets::{Pallet, Call, Storage, Event<T>} = 50,
		Sudo: pallet_sudo::{Pallet, Call, Config<T>, Storage, Event<T>},

		BLS381Poseidon3x5Hasher: pallet_hasher::<Instance1>::{Pallet, Call, Storage, Event<T>, Config<T>},
		BLS381Poseidon5x5Hasher: pallet_hasher::<Instance2>::{Pallet, Call, Storage, Event<T>, Config<T>},
		BN254Poseidon3x5Hasher: pallet_hasher::<Instance3>::{Pallet, Call, Storage, Event<T>, Config<T>},
		BN254Poseidon5x5Hasher: pallet_hasher::<Instance4>::{Pallet, Call, Storage, Event<T>, Config<T>},
		BN254CircomPoseidon3x5Hasher: pallet_hasher::<Instance5>::{Pallet, Call, Storage, Event<T>, Config<T>},

		AssetRegistry: pallet_asset_registry::{Pallet, Call, Storage, Event<T>},
		Currencies: orml_currencies::{Pallet, Call, Event<T>},
		Tokens: orml_tokens::{Pallet, Storage, Call, Event<T>},

<<<<<<< HEAD
		Verifier: pallet_verifier::{Pallet, Call, Storage, Event<T>, Config<T>},
		MerkleTree: pallet_mt::{Pallet, Call, Storage, Event<T>, Config<T>},
=======
		MixerVerifier: pallet_verifier::<Instance1>::{Pallet, Call, Storage, Event<T>, Config<T>},
		AnchorVerifier: pallet_verifier::<Instance2>::{Pallet, Call, Storage, Event<T>, Config<T>},
		MerkleTree: pallet_mt::{Pallet, Call, Storage, Event<T>},
>>>>>>> f0910abe
		Mixer: pallet_mixer::{Pallet, Call, Storage, Event<T>},

		Anchor: pallet_anchor::{Pallet, Call, Storage, Event<T>},
		AnchorHandler: pallet_anchor_handler::{Pallet, Call, Storage, Event<T>},
		Bridge: pallet_bridge::<Instance1>::{Pallet, Call, Storage, Event<T>},
	}
);

/// The address format for describing accounts.
pub type Address = sp_runtime::MultiAddress<AccountId, ()>;
/// Block type as expected by this runtime.
pub type Block = generic::Block<Header, UncheckedExtrinsic>;
/// The SignedExtension to the basic transaction logic.
pub type SignedExtra = (
	frame_system::CheckSpecVersion<Runtime>,
	frame_system::CheckTxVersion<Runtime>,
	frame_system::CheckGenesis<Runtime>,
	frame_system::CheckEra<Runtime>,
	frame_system::CheckNonce<Runtime>,
	frame_system::CheckWeight<Runtime>,
	pallet_transaction_payment::ChargeTransactionPayment<Runtime>,
);
/// Unchecked extrinsic type as expected by this runtime.
pub type UncheckedExtrinsic = generic::UncheckedExtrinsic<Address, Call, Signature, SignedExtra>;
/// Extrinsic type that has already been checked.
pub type CheckedExtrinsic = generic::CheckedExtrinsic<AccountId, Call, SignedExtra>;
/// Executive: handles dispatch to the various modules.
pub type Executive = frame_executive::Executive<
	Runtime,
	Block,
	frame_system::ChainContext<Runtime>,
	Runtime,
	AllPallets,
	OnRuntimeUpgrade,
>;

pub struct OnRuntimeUpgrade;
impl frame_support::traits::OnRuntimeUpgrade for OnRuntimeUpgrade {
	fn on_runtime_upgrade() -> u64 {
		frame_support::migrations::migrate_from_pallet_version_to_storage_version::<AllPalletsWithSystem>(
			&RocksDbWeight::get(),
		)
	}
}

impl_runtime_apis! {
	impl sp_consensus_aura::AuraApi<Block, AuraId> for Runtime {
		fn slot_duration() -> sp_consensus_aura::SlotDuration {
			sp_consensus_aura::SlotDuration::from_millis(Aura::slot_duration())
		}

		fn authorities() -> Vec<AuraId> {
			Aura::authorities().into_inner()
		}
	}

	impl sp_api::Core<Block> for Runtime {
		fn version() -> RuntimeVersion {
			VERSION
		}

		fn execute_block(block: Block) {
			Executive::execute_block(block)
		}

		fn initialize_block(header: &<Block as BlockT>::Header) {
			Executive::initialize_block(header)
		}
	}

	impl sp_api::Metadata<Block> for Runtime {
		fn metadata() -> OpaqueMetadata {
			OpaqueMetadata::new(Runtime::metadata().into())
		}
	}

	impl sp_block_builder::BlockBuilder<Block> for Runtime {
		fn apply_extrinsic(extrinsic: <Block as BlockT>::Extrinsic) -> ApplyExtrinsicResult {
			Executive::apply_extrinsic(extrinsic)
		}

		fn finalize_block() -> <Block as BlockT>::Header {
			Executive::finalize_block()
		}

		fn inherent_extrinsics(data: sp_inherents::InherentData) -> Vec<<Block as BlockT>::Extrinsic> {
			data.create_extrinsics()
		}

		fn check_inherents(
			block: Block,
			data: sp_inherents::InherentData,
		) -> sp_inherents::CheckInherentsResult {
			data.check_extrinsics(&block)
		}
	}

	impl sp_transaction_pool::runtime_api::TaggedTransactionQueue<Block> for Runtime {
		fn validate_transaction(
			source: TransactionSource,
			tx: <Block as BlockT>::Extrinsic,
			block_hash: <Block as BlockT>::Hash,
		) -> TransactionValidity {
			Executive::validate_transaction(source, tx, block_hash)
		}
	}

	impl sp_offchain::OffchainWorkerApi<Block> for Runtime {
		fn offchain_worker(header: &<Block as BlockT>::Header) {
			Executive::offchain_worker(header)
		}
	}

	impl sp_session::SessionKeys<Block> for Runtime {
		fn generate_session_keys(seed: Option<Vec<u8>>) -> Vec<u8> {
			SessionKeys::generate(seed)
		}

		fn decode_session_keys(
			encoded: Vec<u8>,
		) -> Option<Vec<(Vec<u8>, KeyTypeId)>> {
			SessionKeys::decode_into_raw_public_keys(&encoded)
		}
	}

	impl frame_system_rpc_runtime_api::AccountNonceApi<Block, AccountId, Index> for Runtime {
		fn account_nonce(account: AccountId) -> Index {
			System::account_nonce(account)
		}
	}

	impl pallet_transaction_payment_rpc_runtime_api::TransactionPaymentApi<Block, Balance> for Runtime {
		fn query_info(
			uxt: <Block as BlockT>::Extrinsic,
			len: u32,
		) -> pallet_transaction_payment_rpc_runtime_api::RuntimeDispatchInfo<Balance> {
			TransactionPayment::query_info(uxt, len)
		}
		fn query_fee_details(
			uxt: <Block as BlockT>::Extrinsic,
			len: u32,
		) -> pallet_transaction_payment::FeeDetails<Balance> {
			TransactionPayment::query_fee_details(uxt, len)
		}
	}

	impl pallet_mt_rpc_runtime_api::MerkleTreeApi<Block, Element> for Runtime {
		fn get_leaf(tree_id: u32, index: u32) -> Option<Element> {
			let v = MerkleTree::leaves(tree_id, index);
			if v == Element::default() {
				None
			} else {
				Some(v)
			}
		}
	}

	impl cumulus_primitives_core::CollectCollationInfo<Block> for Runtime {
		fn collect_collation_info() -> cumulus_primitives_core::CollationInfo {
			ParachainSystem::collect_collation_info()
		}
	}

	#[cfg(feature = "runtime-benchmarks")]
	impl frame_benchmarking::Benchmark<Block> for Runtime {
		fn benchmark_metadata(extra: bool) -> (
			Vec<frame_benchmarking::BenchmarkList>,
			Vec<frame_support::traits::StorageInfo>,
		) {
			use frame_benchmarking::{list_benchmark, Benchmarking, BenchmarkList};
			use frame_support::traits::StorageInfoTrait;

			let mut list = Vec::<BenchmarkList>::new();

			list_benchmark!(list, extra, pallet_hasher, BLS381Poseidon3x5Hasher);
			list_benchmark!(list, extra, pallet_hasher, BLS381Poseidon3x5Hasher);
			list_benchmark!(list, extra, pallet_hasher, BN254Poseidon3x5Hasher);
			list_benchmark!(list, extra, pallet_hasher, BN254Poseidon5x5Hasher);
			list_benchmark!(list, extra, pallet_hasher, BN254CircomPoseidon3x5Hasher);
			list_benchmark!(list, extra, pallet_mt, MerkleTree);
			list_benchmark!(list, extra, pallet_anchor, Anchor);


			let storage_info = AllPalletsWithSystem::storage_info();

			return (list, storage_info)
		}

		fn dispatch_benchmark(
			config: frame_benchmarking::BenchmarkConfig
		) -> Result<Vec<frame_benchmarking::BenchmarkBatch>, sp_runtime::RuntimeString> {
			use frame_benchmarking::{Benchmarking, BenchmarkBatch, add_benchmark, TrackedStorageKey};

			impl frame_system_benchmarking::Config for Runtime {}


			let whitelist: Vec<TrackedStorageKey> = vec![
				// Block Number
				hex_literal::hex!("26aa394eea5630e07c48ae0c9558cef702a5c1b19ab7a04f536c519aca4983ac").to_vec().into(),
				// Total Issuance
				hex_literal::hex!("c2261276cc9d1f8598ea4b6a74b15c2f57c875e4cff74148e4628f264b974c80").to_vec().into(),
				// Execution Phase
				hex_literal::hex!("26aa394eea5630e07c48ae0c9558cef7ff553b5a9862a516939d82b3d3d8661a").to_vec().into(),
				// Event Count
				hex_literal::hex!("26aa394eea5630e07c48ae0c9558cef70a98fdbe9ce6c55837576c60c7af3850").to_vec().into(),
				// System Events
				hex_literal::hex!("26aa394eea5630e07c48ae0c9558cef780d41e5e16056765bc8461851072c9d7").to_vec().into(),
			];

			let mut batches = Vec::<BenchmarkBatch>::new();
			let params = (&config, &whitelist);

			add_benchmark!(params, batches, pallet_hasher, BLS381Poseidon3x5Hasher);
			add_benchmark!(params, batches, pallet_hasher, BLS381Poseidon3x5Hasher);
			add_benchmark!(params, batches, pallet_hasher, BN254Poseidon3x5Hasher);
			add_benchmark!(params, batches, pallet_hasher, BN254Poseidon5x5Hasher);
			add_benchmark!(params, batches, pallet_hasher, BN254CircomPoseidon3x5Hasher);
			add_benchmark!(params, batches, pallet_mt, MerkleTree);
			add_benchmark!(params, batches, pallet_anchor, Anchor);
			

			if batches.is_empty() { return Err("Benchmark not found for this pallet.".into()) }
			Ok(batches)
		}
	}
}

struct CheckInherents;

impl cumulus_pallet_parachain_system::CheckInherents<Block> for CheckInherents {
	fn check_inherents(
		block: &Block,
		relay_state_proof: &cumulus_pallet_parachain_system::RelayChainStateProof,
	) -> sp_inherents::CheckInherentsResult {
		let relay_chain_slot = relay_state_proof
			.read_slot()
			.expect("Could not read the relay chain slot from the proof");

		let inherent_data = cumulus_primitives_timestamp::InherentDataProvider::from_relay_chain_slot_and_duration(
			relay_chain_slot,
			sp_std::time::Duration::from_secs(6),
		)
		.create_inherent_data()
		.expect("Could not create the timestamp inherent data");

		inherent_data.check_extrinsics(block)
	}
}

cumulus_pallet_parachain_system::register_validate_block! {
	Runtime = Runtime,
	BlockExecutor = cumulus_pallet_aura_ext::BlockExecutor::<Runtime, Executive>,
	CheckInherents = CheckInherents,
}<|MERGE_RESOLUTION|>--- conflicted
+++ resolved
@@ -896,14 +896,9 @@
 		Currencies: orml_currencies::{Pallet, Call, Event<T>},
 		Tokens: orml_tokens::{Pallet, Storage, Call, Event<T>},
 
-<<<<<<< HEAD
-		Verifier: pallet_verifier::{Pallet, Call, Storage, Event<T>, Config<T>},
-		MerkleTree: pallet_mt::{Pallet, Call, Storage, Event<T>, Config<T>},
-=======
 		MixerVerifier: pallet_verifier::<Instance1>::{Pallet, Call, Storage, Event<T>, Config<T>},
 		AnchorVerifier: pallet_verifier::<Instance2>::{Pallet, Call, Storage, Event<T>, Config<T>},
-		MerkleTree: pallet_mt::{Pallet, Call, Storage, Event<T>},
->>>>>>> f0910abe
+		MerkleTree: pallet_mt::{Pallet, Call, Storage, Event<T>, Config<T>},
 		Mixer: pallet_mixer::{Pallet, Call, Storage, Event<T>},
 
 		Anchor: pallet_anchor::{Pallet, Call, Storage, Event<T>},
@@ -1123,7 +1118,7 @@
 			add_benchmark!(params, batches, pallet_hasher, BN254CircomPoseidon3x5Hasher);
 			add_benchmark!(params, batches, pallet_mt, MerkleTree);
 			add_benchmark!(params, batches, pallet_anchor, Anchor);
-			
+
 
 			if batches.is_empty() { return Err("Benchmark not found for this pallet.".into()) }
 			Ok(batches)
