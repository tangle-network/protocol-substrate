--- conflicted
+++ resolved
@@ -1126,10 +1126,7 @@
 			add_benchmark!(params, batches, pallet_hasher, BN254Poseidon5x5Hasher);
 			add_benchmark!(params, batches, pallet_hasher, BN254CircomPoseidon3x5Hasher);
 			add_benchmark!(params, batches, pallet_mt, MerkleTree);
-<<<<<<< HEAD
-=======
 			add_benchmark!(params, batches, pallet_anchor, Anchor);
->>>>>>> 049e795b
 
 
 			if batches.is_empty() { return Err("Benchmark not found for this pallet.".into()) }
