--- conflicted
+++ resolved
@@ -24,8 +24,4 @@
 	"open-runtime-module-library/utilities",
 ]
 
-<<<<<<< HEAD
-exclude = ["pallets/xanchor", "node", "runtime", "tests"]
-=======
-exclude = ["node", "runtime"]
->>>>>>> 76289311
+exclude = ["node", "runtime", "tests"]